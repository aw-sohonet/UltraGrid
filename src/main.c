/*
 * FILE:    main.c
 * AUTHORS: Colin Perkins    <csp@csperkins.org>
 *          Ladan Gharai     <ladan@isi.edu>
 *          Martin Benes     <martinbenesh@gmail.com>
 *          Lukas Hejtmanek  <xhejtman@ics.muni.cz>
 *          Petr Holub       <hopet@ics.muni.cz>
 *          Milos Liska      <xliska@fi.muni.cz>
 *          Jiri Matela      <matela@ics.muni.cz>
 *          Dalibor Matura   <255899@mail.muni.cz>
 *          Ian Wesley-Smith <iwsmith@cct.lsu.edu>
 *
 * Copyright (c) 2005-2010 CESNET z.s.p.o.
 * Copyright (c) 2001-2004 University of Southern California
 * Copyright (c) 2003-2004 University of Glasgow
 *
 * Redistribution and use in source and binary forms, with or without
 * modification, is permitted provided that the following conditions
 * are met:
 * 
 * 1. Redistributions of source code must retain the above copyright
 *    notice, this list of conditions and the following disclaimer.
 * 
 * 2. Redistributions in binary form must reproduce the above copyright
 *    notice, this list of conditions and the following disclaimer in the
 *    documentation and/or other materials provided with the distribution.
 * 
 * 3. All advertising materials mentioning features or use of this software
 *    must display the following acknowledgement:
 * 
 *      This product includes software developed by the University of Southern
 *      California Information Sciences Institute. This product also includes
 *      software developed by CESNET z.s.p.o.
 * 
 * 4. Neither the name of the University nor of the Institute may be used
 *    to endorse or promote products derived from this software without
 *    specific prior written permission.
 * 
 * THIS SOFTWARE IS PROVIDED BY THE AUTHORS AND CONTRIBUTORS
 * "AS IS" AND ANY EXPRESSED OR IMPLIED WARRANTIES, INCLUDING,
 * BUT NOT LIMITED TO, THE IMPLIED WARRANTIES OF MERCHANTABILITY
 * AND FITNESS FOR A PARTICULAR PURPOSE ARE DISCLAIMED. IN NO
 * EVENT SHALL THE AUTHORS OR CONTRIBUTORS BE LIABLE FOR ANY DIRECT,
 * INDIRECT, INCIDENTAL, SPECIAL, EXEMPLARY, OR CONSEQUENTIAL DAMAGES
 * (INCLUDING, BUT NOT LIMITED TO, PROCUREMENT OF SUBSTITUTE GOODS OR
 * SERVICES; LOSS OF USE, DATA, OR PROFITS; OR BUSINESS INTERRUPTION)
 * HOWEVER CAUSED AND ON ANY THEORY OF LIABILITY, WHETHER IN
 * CONTRACT, STRICT LIABILITY, OR TORT (INCLUDING NEGLIGENCE OR
 * OTHERWISE) ARISING IN ANY WAY OUT OF THE USE OF THIS SOFTWARE,
 * EVEN IF ADVISED OF THE POSSIBILITY OF SUCH DAMAGE.
 *
 */

#ifdef HAVE_CONFIG_H
#include "config.h"
#include "config_unix.h"
#include "config_win32.h"
#endif // HAVE_CONFIG_H

#include <string.h>
#include <stdlib.h>
#include <getopt.h>
#include <pthread.h>
#include "debug.h"
#include "host.h"
#include "perf.h"
#include "rtp/decoders.h"
#include "rtp/rtp.h"
#include "rtp/rtp_callback.h"
#include "rtp/pbuf.h"
#include "video_codec.h"
#include "video_capture.h"
#include "video_display.h"
#include "video_display/sdl.h"
#include "video_compress.h"
#include "video_decompress.h"
#include "video_export.h"
#include "pdb.h"
#include "tv.h"
#include "transmit.h"
#include "tfrc.h"
#include "ihdtv/ihdtv.h"
#include "lib_common.h"
#include "compat/platform_semaphore.h"
#include "audio/audio.h"

#if defined DEBUG && defined HAVE_LINUX
#include <mcheck.h>
#endif

#define EXIT_FAIL_USAGE		1
#define EXIT_FAIL_UI   		2
#define EXIT_FAIL_DISPLAY	3
#define EXIT_FAIL_CAPTURE	4
#define EXIT_FAIL_NETWORK	5
#define EXIT_FAIL_TRANSMIT	6
#define EXIT_FAIL_COMPRESS	7
#define EXIT_FAIL_DECODER	8

#define PORT_BASE               5004
#define PORT_AUDIO              5006

/* please see comments before transmit.c:audio_tx_send() */
/* also note that this actually differs from video */
#define DEFAULT_AUDIO_FEC       "mult:3"

#define OPT_AUDIO_CHANNEL_MAP (('a' << 8) | 'm')
#define OPT_AUDIO_CAPTURE_CHANNELS (('a' << 8) | 'c')
#define OPT_AUDIO_SCALE (('a' << 8) | 's')
#define OPT_ECHO_CANCELLATION (('E' << 8) | 'C')
#define OPT_CUDA_DEVICE (('C' << 8) | 'D')
#define OPT_MCAST_IF (('M' << 8) | 'I')
#define OPT_EXPORT (('E' << 8) | 'X')
#define OPT_IMPORT (('I' << 8) | 'M')

#ifdef HAVE_MACOSX
#define INITIAL_VIDEO_RECV_BUFFER_SIZE  5944320
#else
#define INITIAL_VIDEO_RECV_BUFFER_SIZE  ((4*1920*1080)*110/100)
#endif

enum tx_protocol {
        ULTRAGRID_RTP,
        IHDTV,
        SAGE
};

struct state_uv {
        int recv_port_number;
        int send_port_number;
        union {
                struct rtp **network_devices; // ULTRAGRID_RTP
                struct display *sage_tx_device; // == SAGE
        };
        unsigned int connections_count;
        
        struct vidcap *capture_device;
        struct timeval start_time, curr_time;
        struct pdb *participants;
        
        char *decoder_mode;
        char *postprocess;
        
        uint32_t ts;
        struct tx *tx;
        struct display *display_device;
        char *requested_compression;
        const char *requested_display;
        const char *requested_capture;
        unsigned requested_mtu;
        
        enum tx_protocol tx_protocol;

        struct state_audio *audio;

        /* used mainly to serialize initialization */
        pthread_mutex_t master_lock;

        volatile unsigned int has_item_to_send:1;
        volatile unsigned int sender_waiting:1;
        volatile unsigned int compress_thread_waiting:1;
        volatile unsigned int should_exit_sender:1;
        pthread_mutex_t sender_lock;
        pthread_cond_t compress_thread_cv;
        pthread_cond_t sender_cv;

        struct video_frame * volatile tx_frame;
        struct video_export *video_exporter;
};

static volatile int wait_to_finish = FALSE;
static volatile int threads_joined = FALSE;
static int exit_status = EXIT_SUCCESS;
static bool should_exit_receiver = false;
static bool should_exit_sender = false;

<<<<<<< HEAD
unsigned int cuda_devices[MAX_CUDA_DEVICES] = { 0 };
unsigned int cuda_devices_count = 1;
unsigned int audio_capture_channels = 2;

uint32_t RTT = 0;               /* this is computed by handle_rr in rtp_callback */
struct video_frame *frame_buffer = NULL;
uint32_t hd_color_spc = 0;

long frame_begin[2];

int uv_argc;
char **uv_argv;
=======
>>>>>>> 0bfa5051
static struct state_uv *uv_state;
static struct video_frame *frame_buffer = NULL;
static long frame_begin[2];

char *sage_network_device = NULL;
char *export_dir = NULL;

//
// prototypes
//
static struct rtp **initialize_network(char *addrs, int recv_port_base,
                int send_port_base, struct pdb *participants, bool use_ipv6,
                char *mcast_if);

static void list_video_display_devices(void);
static void list_video_capture_devices(void);
static void sender_finish(struct state_uv *uv);
static void display_buf_increase_warning(int size);
static bool enable_export(char *dir);

static void signal_handler(int signal)
{
        debug_msg("Caught signal %d\n", signal);
        exit_uv(0);
        return;
}

static void _exit_uv(int status);

static void _exit_uv(int status) {
        exit_status = status;
        wait_to_finish = TRUE;
        if(!threads_joined) {
                if(uv_state->capture_device) {
                        should_exit_sender = true;
                }
                if(uv_state->display_device) {
                        should_exit_receiver = true;
                }
                if(uv_state->audio)
                        audio_finish(uv_state->audio);
        }
        wait_to_finish = FALSE;
}

void (*exit_uv)(int status) = _exit_uv;

static void usage(void)
{
        /* TODO -c -p -b are deprecated options */
        printf("\nUsage: uv [-d <display_device>] [-t <capture_device>] [-r <audio_playout>]\n");
        printf("          [-s <audio_caputre>] [-l <limit_bitrate>] "
                        "[-m <mtu>] [-c] [-i] [-6]\n");
        printf("          [-m <video_mode>] [-p <postprocess>] "
                        "[-f <fec_options>] [-p <port>]\n");
        printf("          [--mcast-if <iface>]\n");
        printf("          [--export[=<d>]|--import <d>]\n");
        printf("          address(es)\n\n");
        printf
            ("\t-d <display_device>        \tselect display device, use '-d help'\n");
        printf("\t                         \tto get list of supported devices\n");
        printf("\n");
        printf
            ("\t-t <capture_device>        \tselect capture device, use '-t help'\n");
        printf("\t                         \tto get list of supported devices\n");
        printf("\n");
        printf("\t-c <cfg>                 \tcompress video (see '-c help')\n");
        printf("\n");
        printf("\t-i|--sage[=<opts>]       \tiHDTV compatibility mode / SAGE TX\n");
        printf("\n");
#ifdef HAVE_IPv6
        printf("\t-6                       \tUse IPv6\n");
        printf("\n");
#endif //  HAVE_IPv6
        printf("\t--mcast-if <iface>       \tBind to specified interface for multicast\n");
        printf("\n");
        printf("\t-r <playback_device>     \tAudio playback device (see '-r help')\n");
        printf("\n");
        printf("\t-s <capture_device>      \tAudio capture device (see '-s help')\n");
        printf("\n");
        printf("\t-j <settings>            \tJACK Audio Connection Kit settings\n");
        printf("\n");
        printf("\t-M <video_mode>          \treceived video mode (eg tiled-4K, 3D,\n");
        printf("\t                         \tdual-link)\n");
        printf("\n");
        printf("\t-p <postprocess>         \tpostprocess module\n");
        printf("\n");
        printf("\t-f <settings>            \tFEC settings - use \"mult:<nr>\",\n");
        printf("\t                         \t\"ldgm:<max_expected_loss>%%\" or\n");
        printf("\t                         \t\"ldgm:<k>:<m>:<c>\"\n");
        printf("\n");
        printf("\t-P <port> | <vid_rx_port>:<vid_tx_port>[:<aud_rx_port>:<aud_tx_port>]\n");
        printf("\t                         \t<port> is base port number, also 3 subsequent\n");
        printf("\t                         \tports can be used for RTCP and audio\n");
        printf("\t                         \tstreams. Default: %d.\n", PORT_BASE);
        printf("\t                         \tYou can also specify all two or four ports\n");
        printf("\t                         \tdirectly.\n");
        printf("\n");
        printf("\t-l <limit_bitrate> | unlimited\tlimit sending bitrate (aggregate)\n");
        printf("\t                         \tto limit_bitrate Mb/s\n");
        printf("\n");
        printf("\t--audio-channel-map      <mapping> | help\n");
        printf("\n");
        printf("\t--audio-scale            <factor> | <method> | help\n");
        printf("\n");
        printf("\t--audio-capture-channels <count> number of input channels that will\n");
        printf("\t                                 be captured (default 2).\n");
        printf("\n");
        printf("\t--echo-cancellation      \tapply acustic echo cancellation to audio\n");
        printf("\n");
        printf("\t--cuda-device <index>|help\tuse specified CUDA device\n");
        printf("\n");
        printf("\t--export[=<directory>]   \texport captured (and compressed) data\n");
        printf("\n");
        printf("\t-A <address>             \taudio destination address\n");
        printf("\t                         \tIf not specified, will use same as for video\n");
        printf("\t--import <directory>     \timport previous session from directory\n");
        printf("\n");
        printf("\taddress(es)              \tdestination address\n");
        printf("\n");
        printf("\t                         \tIf comma-separated list of addresses\n");
        printf("\t                         \tis entered, video frames are split\n");
        printf("\t                         \tand chunks are sent/received\n");
        printf("\t                         \tindependently.\n");
        printf("\n");
}

static void list_video_display_devices()
{
        int i;
        display_type_t *dt;

        printf("Available display devices:\n");
        display_init_devices();
        for (i = 0; i < display_get_device_count(); i++) {
                dt = display_get_device_details(i);
                printf("\t%s\n", dt->name);
        }
        display_free_devices();
}

static void list_video_capture_devices()
{
        int i;
        struct vidcap_type *vt;

        printf("Available capture devices:\n");
        vidcap_init_devices();
        for (i = 0; i < vidcap_get_device_count(); i++) {
                vt = vidcap_get_device_details(i);
                printf("\t%s\n", vt->name);
        }
        vidcap_free_devices();
}

static void display_buf_increase_warning(int size)
{
        fprintf(stderr, "\n***\n"
                        "Unable to set buffer size to %d B.\n"
                        "Please set net.core.rmem_max value to %d or greater. (see also\n"
                        "https://www.sitola.cz/igrid/index.php/Setup_UltraGrid)\n"
#ifdef HAVE_MACOSX
                        "\tsysctl -w kern.ipc.maxsockbuf=%d\n"
                        "\tsysctl -w net.inet.udp.recvspace=%d\n"
#else
                        "\tsysctl -w net.core.rmem_max=%d\n"
#endif
                        "To make this persistent, add these options (key=value) to /etc/sysctl.conf\n"
                        "\n***\n\n",
                        size, size,
#ifdef HAVE_MACOSX
                        size * 4,
#endif /* HAVE_MACOSX */
                        size);

}

static struct rtp **initialize_network(char *addrs, int recv_port_base,
                int send_port_base, struct pdb *participants, bool use_ipv6,
                char *mcast_if)
{
	struct rtp **devices = NULL;
        double rtcp_bw = 5 * 1024 * 1024;       /* FIXME */
	int ttl = 255;
	char *saveptr = NULL;
	char *addr;
	char *tmp;
	int required_connections, index;
        int recv_port = recv_port_base;
        int send_port = send_port_base;

	tmp = strdup(addrs);
	if(strtok_r(tmp, ",", &saveptr) == NULL) {
		free(tmp);
		return NULL;
	}
	else required_connections = 1;
	while(strtok_r(NULL, ",", &saveptr) != NULL)
		++required_connections;

	free(tmp);
	tmp = strdup(addrs);

	devices = (struct rtp **) 
		malloc((required_connections + 1) * sizeof(struct rtp *));

	for(index = 0, addr = strtok_r(addrs, ",", &saveptr); 
		index < required_connections;
		++index, addr = strtok_r(NULL, ",", &saveptr), recv_port += 2, send_port += 2)
	{
                /* port + 2 is reserved for audio */
                if (recv_port == recv_port_base + 2)
                        recv_port += 2;
                if (send_port == send_port_base + 2)
                        send_port += 2;

		devices[index] = rtp_init_if(addr, mcast_if, recv_port,
                                send_port, ttl, rtcp_bw, FALSE,
                                rtp_recv_callback, (void *)participants,
                                use_ipv6);
		if (devices[index] != NULL) {
			rtp_set_option(devices[index], RTP_OPT_WEAK_VALIDATION, 
				TRUE);
			rtp_set_sdes(devices[index], rtp_my_ssrc(devices[index]),
				RTCP_SDES_TOOL,
				PACKAGE_STRING, strlen(PACKAGE_STRING));

                        int size = INITIAL_VIDEO_RECV_BUFFER_SIZE;
                        int ret = rtp_set_recv_buf(devices[index], INITIAL_VIDEO_RECV_BUFFER_SIZE);
                        if(!ret) {
                                display_buf_increase_warning(size);
                        }

                        rtp_set_send_buf(devices[index], 1024 * 56);

			pdb_add(participants, rtp_my_ssrc(devices[index]));
		}
		else {
			int index_nest;
			for(index_nest = 0; index_nest < index; ++index_nest) {
				rtp_done(devices[index_nest]);
			}
			free(devices);
			devices = NULL;
		}
	}
	if(devices != NULL) devices[index] = NULL;
	free(tmp);
        
        return devices;
}

static void destroy_devices(struct rtp ** network_devices)
{
	struct rtp ** current = network_devices;
        if(!network_devices)
                return;
	while(*current != NULL) {
		rtp_done(*current++);
	}
	free(network_devices);
}

static struct tx *initialize_transmit(unsigned requested_mtu, char *fec)
{
        /* Currently this is trivial. It'll get more complex once we */
        /* have multiple codecs and/or error correction.             */
        return tx_init(requested_mtu, fec);
}

#ifndef WIN32
static void *ihdtv_receiver_thread(void *arg)
{
        ihdtv_connection *connection = (ihdtv_connection *) ((void **)arg)[0];
        struct display *display_device = (struct display *)((void **)arg)[1];

        while (1) {
                if (ihdtv_receive
                    (connection, frame_buffer->tiles[0].data, frame_buffer->tiles[0].data_len))
                        return 0;       // we've got some error. probably empty buffer
                display_put_frame(display_device, frame_buffer);
                frame_buffer = display_get_frame(display_device);
        }
        return 0;
}

static void *ihdtv_sender_thread(void *arg)
{
        ihdtv_connection *connection = (ihdtv_connection *) ((void **)arg)[0];
        struct vidcap *capture_device = (struct vidcap *)((void **)arg)[1];
        struct video_frame *tx_frame;
        struct audio_frame *audio;

        while (1) {
                if ((tx_frame = vidcap_grab(capture_device, &audio)) != NULL) {
                        ihdtv_send(connection, tx_frame, 9000000);      // FIXME: fix the use of frame size!!
                        free(tx_frame);
                } else {
                        fprintf(stderr,
                                "Error receiving frame from capture device\n");
                        return 0;
                }
        }

        return 0;
}
#endif // WIN32

static struct vcodec_state *new_decoder(struct state_uv *uv) {
        struct vcodec_state *state = malloc(sizeof(struct vcodec_state));

        if(state) {
                state->decoder = decoder_init(uv->decoder_mode, uv->postprocess, uv->display_device);

                if(!state->decoder) {
                        fprintf(stderr, "Error initializing decoder (incorrect '-M' or '-p' option).\n");
                        free(state);
                        exit_uv(1);
                        return NULL;
                } else {
                        //decoder_register_video_display(state->decoder, uv->display_device);
                }
        }

        return state;
}

static void destroy_decoder(struct vcodec_state *video_decoder_state) {
        if(!video_decoder_state) {
                return;
        }

        decoder_destroy(video_decoder_state->decoder);

        free(video_decoder_state);
}

static void *receiver_thread(void *arg)
{
        struct state_uv *uv = (struct state_uv *)arg;

        struct pdb_e *cp;
        struct timeval timeout;
        int fr;
        int ret;
        unsigned int tiles_post = 0;
        struct timeval last_tile_received = {0, 0};
        int last_buf_size = INITIAL_VIDEO_RECV_BUFFER_SIZE;
#ifdef SHARED_DECODER
        struct vcodec_state *shared_decoder = new_decoder(uv);
        if(shared_decoder == NULL) {
                fprintf(stderr, "Unable to create decoder!\n");
                exit_uv(1);
                return NULL;
        }
#endif // SHARED_DECODER


        initialize_video_decompress();

        pthread_mutex_unlock(&uv->master_lock);

        fr = 1;

        while (!should_exit_receiver) {
                /* Housekeeping and RTCP... */
                gettimeofday(&uv->curr_time, NULL);
                uv->ts = tv_diff(uv->curr_time, uv->start_time) * 90000;
                rtp_update(uv->network_devices[0], uv->curr_time);
                rtp_send_ctrl(uv->network_devices[0], uv->ts, 0, uv->curr_time);

                /* Receive packets from the network... The timeout is adjusted */
                /* to match the video capture rate, so the transmitter works.  */
                if (fr) {
                        gettimeofday(&uv->curr_time, NULL);
                        fr = 0;
                }

                timeout.tv_sec = 0;
                //timeout.tv_usec = 999999 / 59.94;
                timeout.tv_usec = 10000;
                ret = rtp_recv_poll_r(uv->network_devices, &timeout, uv->ts);

		/*
                   if (ret == FALSE) {
                   printf("Failed to receive data\n");
                   }
                 */
                UNUSED(ret);

                /* Decode and render for each participant in the conference... */
                cp = pdb_iter_init(uv->participants);
                while (cp != NULL) {
                        if (tfrc_feedback_is_due(cp->tfrc_state, uv->curr_time)) {
                                debug_msg("tfrc rate %f\n",
                                          tfrc_feedback_txrate(cp->tfrc_state,
                                                               uv->curr_time));
                        }

                        if(cp->video_decoder_state == NULL) {
#ifdef SHARED_DECODER
                                cp->video_decoder_state = shared_decoder;
#else
                                cp->video_decoder_state = new_decoder(uv);
#endif // SHARED_DECODER
                                if(cp->video_decoder_state == NULL) {
                                        fprintf(stderr, "Fatal: unable to find decoder state for "
                                                        "participant %u.\n", cp->ssrc);
                                        exit_uv(1);
                                        break;
                                }
                                cp->video_decoder_state->display = uv->display_device;
                        }

                        /* Decode and render video... */
                        if (pbuf_decode
                            (cp->playout_buffer, uv->curr_time, decode_frame, cp->video_decoder_state)) {
                                tiles_post++;
                                /* we have data from all connections we need */
                                if(tiles_post == uv->connections_count) 
                                {
                                        tiles_post = 0;
                                        gettimeofday(&uv->curr_time, NULL);
                                        fr = 1;
#if 0
                                        display_put_frame(uv->display_device,
                                                          cp->video_decoder_state->frame_buffer);
                                        cp->video_decoder_state->frame_buffer =
                                            display_get_frame(uv->display_device);
#endif
                                }
                                last_tile_received = uv->curr_time;
                        }

                        /* dual-link TIMEOUT - we won't wait for next tiles */
                        if(tiles_post > 1 && tv_diff(uv->curr_time, last_tile_received) > 
                                        999999 / 59.94 / uv->connections_count) {
                                tiles_post = 0;
                                gettimeofday(&uv->curr_time, NULL);
                                fr = 1;
#if 0
                                display_put_frame(uv->display_device,
                                                cp->video_decoder_state->frame_buffer);
                                cp->video_decoder_state->frame_buffer =
                                        display_get_frame(uv->display_device);
#endif
                                last_tile_received = uv->curr_time;
                        }

                        if(cp->video_decoder_state->decoded % 100 == 99) {
                                int new_size = cp->video_decoder_state->max_frame_size * 110ull / 100;
                                if(new_size > last_buf_size) {
                                        struct rtp **device = uv->network_devices;
                                        while(*device) {
                                                int ret = rtp_set_recv_buf(*device, new_size);
                                                if(!ret) {
                                                        display_buf_increase_warning(new_size);
                                                }
                                                debug_msg("Recv buffer adjusted to %d\n", new_size);
                                                device++;
                                        }
                                }
                                last_buf_size = new_size;
                        }

                        pbuf_remove(cp->playout_buffer, uv->curr_time);
                        cp = pdb_iter_next(uv->participants);
                }
                pdb_iter_done(uv->participants);
        }
        
        cp = pdb_iter_init(uv->participants);
#ifdef SHARED_DECODER
        destroy_decoder(shared_decoder);
#else
        while (cp != NULL) {
                if(cp->video_decoder_state != NULL) {
                        destroy_decoder(cp->video_decoder_state);
                }

                cp = pdb_iter_next(uv->participants);
        }
#endif //  SHARED_DECODER
        pdb_iter_done(uv->participants);

        display_finish(uv_state->display_device);

        return 0;
}

static void sender_finish(struct state_uv *uv) {
        pthread_mutex_lock(&uv->sender_lock);

        uv->should_exit_sender = TRUE;

        if(uv->sender_waiting) {
                uv->has_item_to_send = TRUE;
                pthread_cond_signal(&uv->sender_cv);
        }

        pthread_mutex_unlock(&uv->sender_lock);

}

static void *sender_thread(void *arg) {
        struct state_uv *uv = (struct state_uv *)arg;
        struct video_frame *splitted_frames = NULL;
        int tile_y_count;
        struct video_desc saved_vid_desc;

        tile_y_count = uv->connections_count;
        memset(&saved_vid_desc, 0, sizeof(saved_vid_desc));

        /* we have more than one connection */
        if(tile_y_count > 1) {
                /* it is simply stripping frame */
                splitted_frames = vf_alloc(tile_y_count);
        }

        while(!uv->should_exit_sender) {
                pthread_mutex_lock(&uv->sender_lock);

                while(!uv->has_item_to_send && !uv->should_exit_sender) {
                        uv->sender_waiting = TRUE;
                        pthread_cond_wait(&uv->sender_cv, &uv->sender_lock);
                        uv->sender_waiting = FALSE;
                }
                struct video_frame *tx_frame = uv->tx_frame;

                if(uv->should_exit_sender) {
                        uv->has_item_to_send = FALSE;
                        pthread_mutex_unlock(&uv->sender_lock);
                        goto exit;
                }

                pthread_mutex_unlock(&uv->sender_lock);

                if(uv->tx_protocol == ULTRAGRID_RTP) {
                        if(uv->connections_count == 1) { /* normal case - only one connection */
                                tx_send(uv->tx, tx_frame,
                                                uv->network_devices[0]);
                        } else { /* split */
                                int i;

                                //assert(frame_count == 1);
                                vf_split_horizontal(splitted_frames, tx_frame,
                                                tile_y_count);
                                for (i = 0; i < tile_y_count; ++i) {
                                        tx_send_tile(uv->tx, splitted_frames, i,
                                                        uv->network_devices[i]);
                                }
                        }
                } else { // SAGE
                        if(!video_desc_eq(saved_vid_desc,
                                                video_desc_from_frame(tx_frame))) {
                                display_reconfigure(uv->sage_tx_device,
                                                video_desc_from_frame(tx_frame));
                                saved_vid_desc = video_desc_from_frame(tx_frame);
                        }
                        struct video_frame *frame =
                                display_get_frame(uv->sage_tx_device);
                        memcpy(frame->tiles[0].data, tx_frame->tiles[0].data,
                                        tx_frame->tiles[0].data_len);
                        display_put_frame(uv->sage_tx_device, frame);
                }

                pthread_mutex_lock(&uv->sender_lock);

                uv->has_item_to_send = FALSE;

                if(uv->compress_thread_waiting) {
                        pthread_cond_signal(&uv->compress_thread_cv);
                }
                pthread_mutex_unlock(&uv->sender_lock);
        }

exit:
        vf_free(splitted_frames);



        return NULL;
}

static void *compress_thread(void *arg)
{
        struct state_uv *uv = (struct state_uv *)arg;

        struct video_frame *tx_frame;
        struct audio_frame *audio;
        //struct video_frame *splitted_frames = NULL;
        pthread_t sender_thread_id;
        int i = 0;

        struct compress_state *compression; 
        compression = compress_init(uv->requested_compression);
        
        pthread_mutex_unlock(&uv->master_lock);
        /* NOTE: unlock before propagating possible error */
        if(compression == NULL) {
                fprintf(stderr, "Error initializing compression.\n");
                exit_uv(0);
                goto compress_done;
        }

        if (pthread_create
            (&sender_thread_id, NULL, sender_thread,
             (void *)uv) != 0) {
                perror("Unable to create sender thread!\n");
                exit_uv(EXIT_FAILURE);
                goto join_thread;
        }

        while (!should_exit_sender) {
                /* Capture and transmit video... */
                tx_frame = vidcap_grab(uv->capture_device, &audio);
                if (tx_frame != NULL) {
                        if(audio) {
                                audio_sdi_send(uv->audio, audio);
                        }
                        //TODO: Unghetto this
                        tx_frame = compress_frame(compression, tx_frame, i);
                        if(!tx_frame)
                                continue;

                        i = (i + 1) % 2;

                        video_export(uv->video_exporter, tx_frame);


                        /* when sending uncompressed video, we simply post it for send
                         * and wait until done */
                        if(is_compress_none(compression)) {
                                pthread_mutex_lock(&uv->sender_lock);

                                uv->tx_frame = tx_frame;

                                uv->has_item_to_send = TRUE;
                                if(uv->sender_waiting) {
                                        pthread_cond_signal(&uv->sender_cv);
                                }

                                while(uv->has_item_to_send) {
                                        uv->compress_thread_waiting = TRUE;
                                        pthread_cond_wait(&uv->compress_thread_cv, &uv->sender_lock);
                                        uv->compress_thread_waiting = FALSE;
                                }
                                pthread_mutex_unlock(&uv->sender_lock);
                        }  else
                        /* we post for sending (after previous frame is done) and schedule a new one
                         * frames may overlap then */
                        {
                                pthread_mutex_lock(&uv->sender_lock);
                                while(uv->has_item_to_send) {
                                        uv->compress_thread_waiting = TRUE;
                                        pthread_cond_wait(&uv->compress_thread_cv, &uv->sender_lock);
                                        uv->compress_thread_waiting = FALSE;
                                }

                                uv->tx_frame = tx_frame;

                                uv->has_item_to_send = TRUE;
                                if(uv->sender_waiting) {
                                        pthread_cond_signal(&uv->sender_cv);
                                }
                                pthread_mutex_unlock(&uv->sender_lock);
                        }
                }
        }

        vidcap_finish(uv_state->capture_device);

join_thread:
        sender_finish(uv);
        pthread_join(sender_thread_id, NULL);

compress_done:
        compress_done(compression);

        return NULL;
}

static bool enable_export(char *dir)
{
        if(!dir) {
                for (int i = 1; i <= 9999; i++) {
                        char name[16];
                        snprintf(name, 16, "export.%04d", i);
                        int ret = mkdir(name, 0777);
                        if(ret == -1) {
                                if(errno == EEXIST) {
                                        continue;
                                } else {
                                        fprintf(stderr, "[Export] Directory creation failed: %s\n",
                                                        strerror(errno));
                                        return false;
                                }
                        } else {
                                export_dir = strdup(name);
                                break;
                        }
                }
        } else {
                int ret = mkdir(dir, 0777);
                if(ret == -1) {
                                if(errno == EEXIST) {
                                        fprintf(stderr, "[Export] Warning: directory %s exists!\n", dir);
                                } else {
                                        perror("[Export] Directory creation failed");
                                        return false;
                                }
                }

                export_dir = strdup(dir);
        }

        if(export_dir) {
                printf("Using export directory: %s\n", export_dir);
                return true;
        } else {
                return false;
        }
}

int main(int argc, char *argv[])
{
#if defined HAVE_SCHED_SETSCHEDULER && defined USE_RT
        struct sched_param sp;
#endif
        char *network_device = NULL;
        char *capture_cfg = NULL;
        char *display_cfg = NULL;
        char *audio_recv = NULL;
        char *audio_send = NULL;
        char *jack_cfg = NULL;
        char *requested_fec = NULL;
        char *audio_channel_map = NULL;
        char *audio_scale = "mixauto";

        bool echo_cancellation = false;
        bool use_ipv6 = false;
        char *mcast_if = NULL;

        bool should_export = false;
        char *export_opts = NULL;

        char *sage_opts = NULL;

        int bitrate = 0;
        
        char *audio_host = NULL;
        int audio_rx_port, audio_tx_port;

        struct state_uv *uv;
        int ch;
        
        pthread_t receiver_thread_id,
                  tx_thread_id;
	bool receiver_thread_started = false,
		  tx_thread_started = false;
        unsigned vidcap_flags = 0,
                 display_flags = 0;

#if defined DEBUG && defined HAVE_LINUX
        mtrace();
#endif

        if (argc == 1) {
                usage();
                return EXIT_FAIL_USAGE;
        }

        uv_argc = argc;
        uv_argv = argv;

        static struct option getopt_options[] = {
                {"display", required_argument, 0, 'd'},
                {"capture", required_argument, 0, 't'},
                {"mtu", required_argument, 0, 'm'},
                {"ipv6", no_argument, 0, '6'},
                {"mode", required_argument, 0, 'M'},
                {"version", no_argument, 0, 'v'},
                {"compress", required_argument, 0, 'c'},
                {"ihdtv", no_argument, 0, 'i'},
                {"sage", optional_argument, 0, 'S'},
                {"receive", required_argument, 0, 'r'},
                {"send", required_argument, 0, 's'},
                {"help", no_argument, 0, 'h'},
                {"jack", required_argument, 0, 'j'},
                {"fec", required_argument, 0, 'f'},
                {"port", required_argument, 0, 'P'},
                {"limit-bitrate", required_argument, 0, 'l'},
                {"audio-channel-map", required_argument, 0, OPT_AUDIO_CHANNEL_MAP},
                {"audio-scale", required_argument, 0, OPT_AUDIO_SCALE},
                {"audio-capture-channels", required_argument, 0, OPT_AUDIO_CAPTURE_CHANNELS},
                {"echo-cancellation", no_argument, 0, OPT_ECHO_CANCELLATION},
                {"cuda-device", required_argument, 0, OPT_CUDA_DEVICE},
                {"mcast-if", required_argument, 0, OPT_MCAST_IF},
                {"export", optional_argument, 0, OPT_EXPORT},
                {"import", required_argument, 0, OPT_IMPORT},
                {"audio-host", required_argument, 0, 'A'},
                {0, 0, 0, 0}
        };
        int option_index = 0;

        //      uv = (struct state_uv *) calloc(1, sizeof(struct state_uv));
        uv = (struct state_uv *)malloc(sizeof(struct state_uv));
        uv_state = uv;

        uv->audio = NULL;
        uv->ts = 0;
        uv->display_device = NULL;
        uv->requested_display = "none";
        uv->requested_capture = "none";
        uv->requested_compression = "none";
        uv->decoder_mode = NULL;
        uv->postprocess = NULL;
        uv->requested_mtu = 0;
        uv->tx_protocol = ULTRAGRID_RTP;
        uv->participants = NULL;
        uv->tx = NULL;
        uv->network_devices = NULL;
        uv->video_exporter = NULL;
        uv->recv_port_number =
                uv->send_port_number =
                PORT_BASE;
        audio_rx_port =
                audio_tx_port = PORT_BASE + 2;
        uv->sage_tx_device = NULL;

        pthread_mutex_init(&uv->master_lock, NULL);

        uv->has_item_to_send = FALSE;
        uv->sender_waiting = FALSE;
        uv->compress_thread_waiting = FALSE;
        uv->should_exit_sender = FALSE;
        pthread_mutex_init(&uv->sender_lock, NULL);
        pthread_cond_init(&uv->compress_thread_cv, NULL);
        pthread_cond_init(&uv->sender_cv, NULL);

        perf_init();
        perf_record(UVP_INIT, 0);

        init_lib_common();

        while ((ch =
                getopt_long(argc, argv, "d:t:m:r:s:v6c:ihj:M:p:f:P:l:A:", getopt_options,
                            &option_index)) != -1) {
                switch (ch) {
                case 'd':
                        if (!strcmp(optarg, "help")) {
                                list_video_display_devices();
                                return 0;
                        }
                        uv->requested_display = optarg;
			if(strchr(optarg, ':')) {
				char *delim = strchr(optarg, ':');
				*delim = '\0';
				display_cfg = delim + 1;
			}
                        break;
                case 't':
                        if (!strcmp(optarg, "help")) {
                                list_video_capture_devices();
                                return 0;
                        }
                        uv->requested_capture = optarg;
			if(strchr(optarg, ':')) {
				char *delim = strchr(optarg, ':');
				*delim = '\0';
				capture_cfg = delim + 1;
			}
                        break;
                case 'm':
                        uv->requested_mtu = atoi(optarg);
                        break;
                case 'M':
                        uv->decoder_mode = optarg;
                        break;
                case 'p':
                        uv->postprocess = optarg;
                        break;
                case 'v':
                        printf("%s", PACKAGE_STRING);
#ifdef GIT_VERSION
                        printf(" (rev %s)", GIT_VERSION);
#endif
                        printf("\n");
                        printf("\n" PACKAGE_NAME " was compiled with following features:\n");
                        printf(AUTOCONF_RESULT);
                        return EXIT_SUCCESS;
                case 'c':
                        uv->requested_compression = optarg;
                        break;
                case 'i':
                        uv->tx_protocol = IHDTV;
                        printf("setting ihdtv protocol\n");
                        fprintf(stderr, "Warning: iHDTV support may be currently broken.\n"
                                        "Please contact %s if you need this.\n", PACKAGE_BUGREPORT);
                        break;
                case 'S':
                        uv->tx_protocol = SAGE;
                        sage_opts = optarg;
                        break;
                case 'r':
                        audio_recv = optarg;                       
                        break;
                case 's':
                        audio_send = optarg;
                        break;
                case 'j':
                        jack_cfg = optarg;
                        break;
                case 'f':
                        requested_fec = optarg;
                        break;
		case 'h':
			usage();
			return 0;
                case 'P':
                        if(strchr(optarg, ':')) {
                                char *save_ptr = NULL;
                                char *tok;
                                uv->recv_port_number = atoi(strtok_r(optarg, ":", &save_ptr));
                                uv->send_port_number = atoi(strtok_r(NULL, ":", &save_ptr));
                                if((tok = strtok_r(NULL, ":", &save_ptr))) {
                                        audio_rx_port = atoi(tok);
                                }
                                if((tok = strtok_r(NULL, ":", &save_ptr))) {
                                        audio_tx_port = atoi(tok);
                                }
                        } else {
                                uv->recv_port_number =
                                        uv->send_port_number =
                                        atoi(optarg);
                        }
                        break;
                case 'l':
                        if(strcmp(optarg, "unlimited") == 0) {
                                bitrate = -1;
                        } else {
                                bitrate = atoi(optarg);
                                if(bitrate <= 0) {
                                        usage();
                                        return EXIT_FAIL_USAGE;
                                }
                        }
                        break;
                case '6':
                        use_ipv6 = true;
                        break;
                case '?':
                        break;
                case OPT_AUDIO_CHANNEL_MAP:
                        audio_channel_map = optarg;
                        break;
                case OPT_AUDIO_SCALE:
                        audio_scale = optarg;
                        break;
                case OPT_AUDIO_CAPTURE_CHANNELS:
                        audio_capture_channels = atoi(optarg);
                        break;
                case OPT_ECHO_CANCELLATION:
                        echo_cancellation = true;
                        break;
                case OPT_CUDA_DEVICE:
#ifdef HAVE_CUDA
                        if(strcmp("help", optarg) == 0) {
                                struct compress_state *compression; 
                                compression = compress_init("JPEG:list_devices");
                                compress_done(compression);
                                return EXIT_SUCCESS;
                        } else {
                                char *item, *save_ptr = NULL;
                                unsigned int i = 0;
                                while((item = strtok_r(optarg, ",", &save_ptr))) {
                                        if(i >= sizeof(cuda_devices) / sizeof(unsigned int)) {
                                                fprintf(stderr, "Maximal number of CUDA device exceeded.\n");
                                                return EXIT_FAILURE;
                                        }
                                        cuda_devices[i] = atoi(item);
                                        optarg = NULL;
                                        ++i;
                                }
                                cuda_devices_count = i;
                        }
                        break;
#else
                        fprintf(stderr, "CUDA support is not enabled!\n");
                        return EXIT_FAIL_USAGE;
#endif // HAVE_CUDA
                case OPT_MCAST_IF:
                        mcast_if = optarg;
                        break;
                case 'A':
                        audio_host = optarg;
                        break;
                case OPT_EXPORT:
                        should_export = true;
                        export_opts = optarg;
                        break;
                case OPT_IMPORT:
                        uv->requested_capture = "import";
                        audio_send = strdup("embedded");
                        capture_cfg = optarg;
                        break;
                default:
                        usage();
                        return EXIT_FAIL_USAGE;
                }
        }
        
        argc -= optind;
        argv += optind;

        printf("%s", PACKAGE_STRING);
#ifdef GIT_VERSION
        printf(" (rev %s)", GIT_VERSION);
#endif
        printf("\n");
        printf("Display device: %s\n", uv->requested_display);
        printf("Capture device: %s\n", uv->requested_capture);
        printf("MTU           : %d\n", uv->requested_mtu);
        printf("Compression   : %s\n", uv->requested_compression);

        printf("Network protocol: ");
        switch(uv->tx_protocol) {
                case ULTRAGRID_RTP:
                        printf("UltraGrid RTP\n"); break;
                case IHDTV:
                        printf("iHDTV\n"); break;
                case SAGE:
                        printf("SAGE\n"); break;
        }

        if(should_export) {
                if(!enable_export(export_opts)) {
                        fprintf(stderr, "Export initialization failed.\n");
                        return EXIT_FAILURE;
                }
                uv->video_exporter = video_export_init(export_dir);
        }

        gettimeofday(&uv->start_time, NULL);

        if(uv->requested_mtu > RTP_MAX_PACKET_LEN) {
                fprintf(stderr, "Requested MTU exceeds maximal value allowed by RTP library (%d).\n",
                                RTP_MAX_PACKET_LEN);
                return EXIT_FAIL_USAGE;
        }

        if (uv->tx_protocol == IHDTV) {
                if ((argc != 0) && (argc != 1) && (argc != 2)) {
                        usage();
                        return EXIT_FAIL_USAGE;
                }
        } else {
                if (argc == 0) {
                        network_device = strdup("localhost");
                } else {
                        network_device = (char *) argv[0];
                }
                if(uv->tx_protocol == SAGE) {
                        sage_network_device = network_device;
                }
        }

#ifdef WIN32
	WSADATA wsaData;
	int err = WSAStartup(MAKEWORD(2, 2), &wsaData);
	if(err != 0) {
		fprintf(stderr, "WSAStartup failed with error %d.", err);
		return EXIT_FAILURE;
	}
	if(LOBYTE(wsaData.wVersion) != 2 || HIBYTE(wsaData.wVersion) != 2) {
		fprintf(stderr, "Counld not found usable version of Winsock.\n");
		WSACleanup();
		return EXIT_FAILURE;
	}
#endif
	
        if(!audio_host) {
                audio_host = network_device;
        }
        char *tmp_requested_fec = strdup(DEFAULT_AUDIO_FEC);
        uv->audio = audio_cfg_init (audio_host, audio_rx_port,
                        audio_tx_port, audio_send, audio_recv,
                        jack_cfg, tmp_requested_fec, audio_channel_map,
                        audio_scale, echo_cancellation, use_ipv6, mcast_if);
        free(tmp_requested_fec);
        if(!uv->audio)
                goto cleanup;

        vidcap_flags |= audio_get_vidcap_flags(uv->audio);
        display_flags |= audio_get_display_flags(uv->audio);

        uv->participants = pdb_init();

        // Display initialization should be prior to modules that may use graphic card (eg. GLSL) in order
        // to initalize shared resource (X display) first
        if ((uv->display_device =
             initialize_video_display(uv->requested_display, display_cfg, display_flags)) == NULL) {
                printf("Unable to open display device: %s\n",
                       uv->requested_display);
                exit_uv(EXIT_FAIL_DISPLAY);
                goto cleanup_wait_audio;
        }

        printf("Display initialized-%s\n", uv->requested_display);

        if ((uv->capture_device =
                        initialize_video_capture(uv->requested_capture, capture_cfg, vidcap_flags)) == NULL) {
                printf("Unable to open capture device: %s\n",
                       uv->requested_capture);
                exit_uv(EXIT_FAIL_CAPTURE);
                goto cleanup_wait_audio;
        }
        printf("Video capture initialized-%s\n", uv->requested_capture);

        signal(SIGINT, signal_handler);
        signal(SIGTERM, signal_handler);
#ifndef WIN32
        signal(SIGHUP, signal_handler);
#endif
        signal(SIGABRT, signal_handler);

#ifdef USE_RT
#ifdef HAVE_SCHED_SETSCHEDULER
        sp.sched_priority = sched_get_priority_max(SCHED_FIFO);
        if (sched_setscheduler(0, SCHED_FIFO, &sp) != 0) {
                printf("WARNING: Unable to set real-time scheduling\n");
        }
#else
        printf("WARNING: System does not support real-time scheduling\n");
#endif /* HAVE_SCHED_SETSCHEDULER */
#endif /* USE_RT */         

        if (uv->tx_protocol == IHDTV) {
#ifndef WIN32
                ihdtv_connection tx_connection, rx_connection;

                printf("Initializing ihdtv protocol\n");

                // we cannot act as both together, because parameter parsing would have to be revamped
                if ((strcmp("none", uv->requested_display) != 0)
                    && (strcmp("none", uv->requested_capture) != 0)) {
                        printf
                            ("Error: cannot act as both sender and receiver together in ihdtv mode\n");
                        return -1;
                }

                void *rx_connection_and_display[] =
                    { (void *)&rx_connection, (void *)uv->display_device };
                void *tx_connection_and_display[] =
                    { (void *)&tx_connection, (void *)uv->capture_device };

                if (uv->requested_mtu == 0)     // mtu not specified on command line
                {
                        uv->requested_mtu = 8112;       // not really a mtu, but a video-data payload per packet
                }

                if (strcmp("none", uv->requested_display) != 0) {
                        if (ihdtv_init_rx_session
                            (&rx_connection, (argc == 0) ? NULL : argv[0],
                             (argc ==
                              0) ? NULL : ((argc == 1) ? argv[0] : argv[1]),
                             3000, 3001, uv->requested_mtu) != 0) {
                                fprintf(stderr,
                                        "Error initializing receiver session\n");
                                return 1;
                        }

                        if (pthread_create
                            (&receiver_thread_id, NULL, ihdtv_receiver_thread,
                             rx_connection_and_display) != 0) {
                                fprintf(stderr,
                                        "Error creating receiver thread. Quitting\n");
                                return 1;
                        } else {
				receiver_thread_started = true;
			}
                }

                if (strcmp("none", uv->requested_capture) != 0) {
                        if (argc == 0) {
                                fprintf(stderr,
                                        "Error: specify the destination address\n");
                                usage();
                                return EXIT_FAIL_USAGE;
                        }

                        if (ihdtv_init_tx_session
                            (&tx_connection, argv[0],
                             (argc == 2) ? argv[1] : argv[0],
                             uv->requested_mtu) != 0) {
                                fprintf(stderr,
                                        "Error initializing sender session\n");
                                return 1;
                        }

                        if (pthread_create
                            (&tx_thread_id, NULL, ihdtv_sender_thread,
                             tx_connection_and_display) != 0) {
                                fprintf(stderr,
                                        "Error creating sender thread. Quitting\n");
                                return 1;
                        } else {
				tx_thread_started = true;
			}
                }

                while (!0) // was 'should_exit'
                        sleep(1);
#endif // WIN32
        } else if(uv->tx_protocol == ULTRAGRID_RTP) {
                if ((uv->network_devices =
                                        initialize_network(network_device, uv->recv_port_number,
                                                uv->send_port_number, uv->participants, use_ipv6, mcast_if))
                                == NULL) {
                        printf("Unable to open network\n");
                        exit_uv(EXIT_FAIL_NETWORK);
                        goto cleanup_wait_display;
                } else {
                        struct rtp **item;
                        uv->connections_count = 0;
                        /* only count how many connections has initialize_network opened */
                        for(item = uv->network_devices; *item != NULL; ++item)
                                ++uv->connections_count;
                }

                if (uv->requested_mtu == 0)     // mtu wasn't specified on the command line
                {
                        uv->requested_mtu = 1500;       // the default value for RTP
                }

                if(bitrate == 0) { // else packet_rate defaults to 13600 or so
                        bitrate = 6618;
                }

                if(bitrate != -1) {
                        packet_rate = 1000 * uv->requested_mtu * 8 / bitrate;
                } else {
                        packet_rate = 0;
                }

                if ((uv->tx = initialize_transmit(uv->requested_mtu, requested_fec)) == NULL) {
                        printf("Unable to initialize transmitter.\n");
                        exit_uv(EXIT_FAIL_TRANSMIT);
                        goto cleanup_wait_display;
                }
        } else { // SAGE
                uv->sage_tx_device = initialize_video_display("sage",
                                sage_opts, 0);
                if(uv->sage_tx_device == NULL) {
                        fprintf(stderr, "Unable to initialize SAGE TX.\n");
                        exit_uv(EXIT_FAIL_NETWORK);
                        goto cleanup_wait_display;
                }
                pthread_create(&tx_thread_id, NULL, (void * (*)(void *)) display_run,
                                uv->sage_tx_device);
                tx_thread_started = true;
        }

        if(uv->tx_protocol == ULTRAGRID_RTP || uv->tx_protocol == SAGE) {
                /* following block only shows help (otherwise initialized in receiver thread */
                if((uv->postprocess && strstr(uv->postprocess, "help") != NULL) || 
                                (uv->decoder_mode && strstr(uv->decoder_mode, "help") != NULL)) {
                        struct state_decoder *dec = decoder_init(uv->decoder_mode, uv->postprocess, NULL);
                        decoder_destroy(dec);
                        exit_uv(EXIT_SUCCESS);
                        goto cleanup_wait_display;
                }
                /* following block only shows help (otherwise initialized in sender thread */
                if(strstr(uv->requested_compression,"help") != NULL) {
                        struct compress_state *compression = compress_init(uv->requested_compression);
                        compress_done(compression);
                        exit_uv(EXIT_SUCCESS);
                        goto cleanup_wait_display;
                }

                if (strcmp("none", uv->requested_display) != 0) {
                        pthread_mutex_lock(&uv->master_lock); 
                        if (pthread_create
                            (&receiver_thread_id, NULL, receiver_thread,
                             (void *)uv) != 0) {
                                perror("Unable to create display thread!\n");
                                exit_uv(EXIT_FAILURE);
                                goto cleanup_wait_display;
                        } else {
				receiver_thread_started = true;
			}
                }

                if (strcmp("none", uv->requested_capture) != 0) {
                        pthread_mutex_lock(&uv->master_lock); 
                        if (pthread_create
                            (&tx_thread_id, NULL, compress_thread,
                             (void *)uv) != 0) {
                                perror("Unable to create capture thread!\n");
                                exit_uv(EXIT_FAILURE);
                                goto cleanup_wait_capture;
                        } else {
				tx_thread_started = true;
			}
                }
        }
        
        pthread_mutex_lock(&uv->master_lock); 

        if(audio_get_display_flags(uv->audio)) {
                audio_register_get_callback(uv->audio, (struct audio_frame * (*)(void *)) display_get_audio_frame, uv->display_device);
                audio_register_put_callback(uv->audio, (void (*)(void *, struct audio_frame *)) display_put_audio_frame, uv->display_device);
                audio_register_reconfigure_callback(uv->audio, (int (*)(void *, int, int, 
                                                        int)) display_reconfigure_audio, uv->display_device);
        }

        if (strcmp("none", uv->requested_display) != 0)
                display_run(uv->display_device);

cleanup_wait_display:
        if (strcmp("none", uv->requested_display) != 0 && receiver_thread_started)
                pthread_join(receiver_thread_id, NULL);

cleanup_wait_capture:
        if(uv->tx_protocol == SAGE && uv->sage_tx_device) {
                display_finish(uv->sage_tx_device);
        }
        if (strcmp("none", uv->requested_capture) != 0 &&
                         tx_thread_started)
                pthread_join(tx_thread_id, NULL);

cleanup_wait_audio:
        /* also wait for audio threads */
        audio_join(uv->audio);

cleanup:
        while(wait_to_finish)
                ;
        threads_joined = TRUE;

        if(uv->tx_protocol == SAGE && uv->sage_tx_device)
                display_done(uv->sage_tx_device);
        if(uv->audio)
                audio_done(uv->audio);
        if(uv->tx)
                tx_done(uv->tx);
	if(uv->tx_protocol == ULTRAGRID_RTP && uv->network_devices)
                destroy_devices(uv->network_devices);
        if(uv->capture_device)
                vidcap_done(uv->capture_device);
        if(uv->display_device)
                display_done(uv->display_device);
        if (uv->participants != NULL) {
                struct pdb_e *cp = pdb_iter_init(uv->participants);
                while (cp != NULL) {
                        struct pdb_e *item = NULL;
                        pdb_remove(uv->participants, cp->ssrc, &item);
                        cp = pdb_iter_next(uv->participants);
                        free(item);
                }
                pdb_iter_done(uv->participants);
                pdb_destroy(&uv->participants);
        }

        video_export_destroy(uv->video_exporter);

        pthread_mutex_destroy(&uv->sender_lock);
        pthread_cond_destroy(&uv->compress_thread_cv);
        pthread_cond_destroy(&uv->sender_cv);

        pthread_mutex_unlock(&uv->master_lock); 

        pthread_mutex_destroy(&uv->master_lock);

        free(uv);
        free(export_dir);
        
        lib_common_done();

#if defined DEBUG && defined HAVE_LINUX
        muntrace();
#endif

#ifdef WIN32
	WSACleanup();
#endif

        printf("Exit\n");

        return exit_status;
}<|MERGE_RESOLUTION|>--- conflicted
+++ resolved
@@ -174,7 +174,6 @@
 static bool should_exit_receiver = false;
 static bool should_exit_sender = false;
 
-<<<<<<< HEAD
 unsigned int cuda_devices[MAX_CUDA_DEVICES] = { 0 };
 unsigned int cuda_devices_count = 1;
 unsigned int audio_capture_channels = 2;
@@ -187,8 +186,6 @@
 
 int uv_argc;
 char **uv_argv;
-=======
->>>>>>> 0bfa5051
 static struct state_uv *uv_state;
 static struct video_frame *frame_buffer = NULL;
 static long frame_begin[2];
