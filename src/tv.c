/*
 * FILE:     tv.c
 * AUTHOR:   Colin Perkins <csp@csperkins.org>
 * MODIFIED: Ladan Gharai  <ladan@isi.edu>
 *
 * Copyright (c) 2001-2003 University of Southern California
 *
 * Redistribution and use in source and binary forms, with or without
 * modification, is permitted provided that the following conditions
 * are met:
 * 
 * 1. Redistributions of source code must retain the above copyright
 *    notice, this list of conditions and the following disclaimer.
 * 
 * 2. Redistributions in binary form must reproduce the above copyright
 *    notice, this list of conditions and the following disclaimer in the
 *    documentation and/or other materials provided with the distribution.
 * 
 * 3. All advertising materials mentioning features or use of this software
 *    must display the following acknowledgement:
 * 
 *      This product includes software developed by the University of Southern
 *      California Information Sciences Institute.
 * 
 * 4. Neither the name of the University nor of the Institute may be used
 *    to endorse or promote products derived from this software without
 *    specific prior written permission.
 * 
 * THIS SOFTWARE IS PROVIDED BY THE AUTHORS AND CONTRIBUTORS
 * ``AS IS'' AND ANY EXPRESSED OR IMPLIED WARRANTIES, INCLUDING,
 * BUT NOT LIMITED TO, THE IMPLIED WARRANTIES OF MERCHANTABILITY
 * AND FITNESS FOR A PARTICULAR PURPOSE ARE DISCLAIMED. IN NO
 * EVENT SHALL THE AUTHORS OR CONTRIBUTORS BE LIABLE FOR ANY DIRECT,
 * INDIRECT, INCIDENTAL, SPECIAL, EXEMPLARY, OR CONSEQUENTIAL DAMAGES
 * (INCLUDING, BUT NOT LIMITED TO, PROCUREMENT OF SUBSTITUTE GOODS OR
 * SERVICES; LOSS OF USE, DATA, OR PROFITS; OR BUSINESS INTERRUPTION)
 * HOWEVER CAUSED AND ON ANY THEORY OF LIABILITY, WHETHER IN
 * CONTRACT, STRICT LIABILITY, OR TORT (INCLUDING NEGLIGENCE OR
 * OTHERWISE) ARISING IN ANY WAY OUT OF THE USE OF THIS SOFTWARE,
 * EVEN IF ADVISED OF THE POSSIBILITY OF SUCH DAMAGE.
 *
 * $Revision: 1.1 $
 * $Date: 2007/11/08 09:48:59 $
 *
 */

#include "config.h"
#include "config_unix.h"
#include "config_win32.h"
#include "debug.h"
#include "crypto/random.h"
#include "tv.h"

uint32_t get_local_mediatime(void)
{
        static struct timeval start_time;
        static uint32_t random_offset;
        static int first = 0;

        struct timeval curr_time;

        if (first == 0) {
                gettimeofday(&start_time, NULL);
                random_offset = lbl_random();
                first = 1;
        }

        gettimeofday(&curr_time, NULL);
        return (tv_diff(curr_time, start_time) * 90000) + random_offset;
}

double tv_diff(struct timeval curr_time, struct timeval prev_time)
{
        /* Return (curr_time - prev_time) in seconds */
        double ct, pt;

        ct = (double)curr_time.tv_sec +
            (((double)curr_time.tv_usec) / 1000000.0);
        pt = (double)prev_time.tv_sec +
            (((double)prev_time.tv_usec) / 1000000.0);
        return (ct - pt);
}

uint32_t tv_diff_usec(struct timeval curr_time, struct timeval prev_time)
{
        /* Return curr_time - prev_time in usec - i wonder if these numbers will be too big? */
        uint32_t tmp, tmp1, tmp2;

        /* We return an unsigned, so fail is prev_time is later than curr_time */
        assert(curr_time.tv_sec >= prev_time.tv_sec);
        if (curr_time.tv_sec == prev_time.tv_sec) {
                assert(curr_time.tv_usec >= prev_time.tv_usec);
        }

        tmp1 = (curr_time.tv_sec - prev_time.tv_sec) * ((uint32_t) 1000000);
        tmp2 = curr_time.tv_usec - prev_time.tv_usec;
        tmp = tmp1 + tmp2;

        return tmp;
}

void tv_add(struct timeval *ts, double offset_secs)
{
        unsigned int offset = (unsigned long)(offset_secs * 1000000.0);

        ts->tv_usec += offset;
        while (ts->tv_usec >= 1000000) {
                ts->tv_sec++;
                ts->tv_usec -= 1000000;
        }
}

void tv_add_usec(struct timeval *ts, double offset)
{
        ts->tv_usec += offset;
        while (ts->tv_usec >= 1000000) {
                ts->tv_sec++;
                ts->tv_usec -= 1000000;
        }
}

int tv_gt(struct timeval a, struct timeval b)
{
        /* Returns (a>b) */
        if (a.tv_sec > b.tv_sec) {
                return TRUE;
        }
        if (a.tv_sec < b.tv_sec) {
                return FALSE;
        }
        assert(a.tv_sec == b.tv_sec);
        return a.tv_usec > b.tv_usec;
}

/*
 * STANDARD TRANSPORT - RTP STANDARD
 * Calculate initial time on first execution, add per 'sample' time otherwise.
 */

std_time_struct standard_time = { true, 0, 0, 25, 0, 0 };

uint32_t get_std_audio_local_mediatime(double samples)
{
        if (standard_time.init) {
			gettimeofday(&standard_time.start_time, NULL);
			standard_time.atime = standard_time.start_time;
			standard_time.vtime = standard_time.start_time;
			standard_time.random_startime_offset = lbl_random();
            tv_add_usec(&standard_time.vtime, standard_time.random_startime_offset);
            tv_add_usec(&standard_time.atime, standard_time.random_startime_offset);

        	standard_time.init = false;
        }
        else {
            tv_add(&standard_time.atime, samples);
        }

        return (double)standard_time.atime.tv_sec + (((double)standard_time.atime.tv_usec) / 1000000.0);
}

<<<<<<< HEAD
uint32_t get_std_video_local_mediatime()
=======
uint32_t get_std_video_local_mediatime(double framerate) //this is set from input params., but could be different from actual capturer
>>>>>>> 7f710cbd
{
	    double vrate = 90000; //default and standard video sample rate (Hz)
	    double nextFraction;
        unsigned nextSecsIncrement;
        static struct timeval t0;
        struct timeval tcurr;

<<<<<<< HEAD
        if (start_time.init) {
			gettimeofday(&start_time.start_time, NULL);
			gettimeofday(&t0, NULL);
			start_time.atime = start_time.start_time;
			start_time.vtime = start_time.start_time;
			start_time.random_startime_offset = lbl_random();
            tv_add_usec(&start_time.vtime, start_time.random_startime_offset);
            tv_add_usec(&start_time.atime, start_time.random_startime_offset);
=======
        if (standard_time.init) {
			gettimeofday(&standard_time.start_time, NULL);
			standard_time.atime = standard_time.start_time;
			standard_time.vtime = standard_time.start_time;
			standard_time.random_startime_offset = lbl_random();
            tv_add_usec(&standard_time.vtime, standard_time.random_startime_offset);
            tv_add_usec(&standard_time.atime, standard_time.random_startime_offset);
>>>>>>> 7f710cbd

        	standard_time.init = false;
        }
        else {
<<<<<<< HEAD
			gettimeofday(&tcurr, NULL);
			nextFraction = ( start_time.vtime.tv_usec / 1000000.0 ) + ( tv_diff(tcurr,t0));
			nextSecsIncrement = (long) nextFraction;
			start_time.vtime.tv_sec += (long) nextSecsIncrement;
			start_time.vtime.tv_usec = (long) ((nextFraction - nextSecsIncrement) * 1000000);
			t0 = tcurr;
=======
        	if(standard_time.vfps == 0){
        		nextFraction = ( standard_time.vtime.tv_usec / 1000000.0 ) + ( 1 / framerate );
        	}
        	else{
        		nextFraction = ( standard_time.vtime.tv_usec / 1000000.0 ) + ( 1 / standard_time.vfps );
        	}
        	nextSecsIncrement = (long) nextFraction;
			standard_time.vtime.tv_sec += (long) nextSecsIncrement;
			standard_time.vtime.tv_usec = (long) ((nextFraction - nextSecsIncrement) * 1000000);
>>>>>>> 7f710cbd
        }

        return ((double)standard_time.vtime.tv_sec + (((double)standard_time.vtime.tv_usec) / 1000000.0)) * vrate;
}<|MERGE_RESOLUTION|>--- conflicted
+++ resolved
@@ -136,6 +136,14 @@
  * STANDARD TRANSPORT - RTP STANDARD
  * Calculate initial time on first execution, add per 'sample' time otherwise.
  */
+typedef struct { //shared struct for audio and video streams (sync.)
+	bool init;
+	uint32_t random_startime_offset;
+	struct timeval vtime;
+	double vfps;
+	struct timeval atime;
+	struct timeval start_time;
+} std_time_struct;
 
 std_time_struct standard_time = { true, 0, 0, 25, 0, 0 };
 
@@ -158,11 +166,7 @@
         return (double)standard_time.atime.tv_sec + (((double)standard_time.atime.tv_usec) / 1000000.0);
 }
 
-<<<<<<< HEAD
 uint32_t get_std_video_local_mediatime()
-=======
-uint32_t get_std_video_local_mediatime(double framerate) //this is set from input params., but could be different from actual capturer
->>>>>>> 7f710cbd
 {
 	    double vrate = 90000; //default and standard video sample rate (Hz)
 	    double nextFraction;
@@ -170,46 +174,24 @@
         static struct timeval t0;
         struct timeval tcurr;
 
-<<<<<<< HEAD
-        if (start_time.init) {
-			gettimeofday(&start_time.start_time, NULL);
-			gettimeofday(&t0, NULL);
-			start_time.atime = start_time.start_time;
-			start_time.vtime = start_time.start_time;
-			start_time.random_startime_offset = lbl_random();
-            tv_add_usec(&start_time.vtime, start_time.random_startime_offset);
-            tv_add_usec(&start_time.atime, start_time.random_startime_offset);
-=======
         if (standard_time.init) {
 			gettimeofday(&standard_time.start_time, NULL);
+			gettimeofday(&t0, NULL);
 			standard_time.atime = standard_time.start_time;
 			standard_time.vtime = standard_time.start_time;
 			standard_time.random_startime_offset = lbl_random();
             tv_add_usec(&standard_time.vtime, standard_time.random_startime_offset);
             tv_add_usec(&standard_time.atime, standard_time.random_startime_offset);
->>>>>>> 7f710cbd
 
         	standard_time.init = false;
         }
         else {
-<<<<<<< HEAD
 			gettimeofday(&tcurr, NULL);
-			nextFraction = ( start_time.vtime.tv_usec / 1000000.0 ) + ( tv_diff(tcurr,t0));
+			nextFraction = ( standard_time.vtime.tv_usec / 1000000.0 ) + ( tv_diff(tcurr,t0));
 			nextSecsIncrement = (long) nextFraction;
-			start_time.vtime.tv_sec += (long) nextSecsIncrement;
-			start_time.vtime.tv_usec = (long) ((nextFraction - nextSecsIncrement) * 1000000);
-			t0 = tcurr;
-=======
-        	if(standard_time.vfps == 0){
-        		nextFraction = ( standard_time.vtime.tv_usec / 1000000.0 ) + ( 1 / framerate );
-        	}
-        	else{
-        		nextFraction = ( standard_time.vtime.tv_usec / 1000000.0 ) + ( 1 / standard_time.vfps );
-        	}
-        	nextSecsIncrement = (long) nextFraction;
 			standard_time.vtime.tv_sec += (long) nextSecsIncrement;
 			standard_time.vtime.tv_usec = (long) ((nextFraction - nextSecsIncrement) * 1000000);
->>>>>>> 7f710cbd
+			t0 = tcurr;
         }
 
         return ((double)standard_time.vtime.tv_sec + (((double)standard_time.vtime.tv_usec) / 1000000.0)) * vrate;
