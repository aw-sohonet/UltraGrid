/*
 * FILE:   video_capture.c
 * AUTHOR: Colin Perkins <csp@csperkins.org>
 *         Martin Benes     <martinbenesh@gmail.com>
 *         Lukas Hejtmanek  <xhejtman@ics.muni.cz>
 *         Petr Holub       <hopet@ics.muni.cz>
 *         Milos Liska      <xliska@fi.muni.cz>
 *         Jiri Matela      <matela@ics.muni.cz>
 *         Dalibor Matura   <255899@mail.muni.cz>
 *         Ian Wesley-Smith <iwsmith@cct.lsu.edu>
 *
 * Copyright (c) 2001-2004 University of Southern California
 * Copyright (c) 2005-2010 CESNET z.s.p.o.
 *
 * Redistribution and use in source and binary forms, with or without
 * modification, is permitted provided that the following conditions
 * are met:
 * 
 * 1. Redistributions of source code must retain the above copyright
 *    notice, this list of conditions and the following disclaimer.
 * 
 * 2. Redistributions in binary form must reproduce the above copyright
 *    notice, this list of conditions and the following disclaimer in the
 *    documentation and/or other materials provided with the distribution.
 * 
 * 3. All advertising materials mentioning features or use of this software
 *    must display the following acknowledgement:
 * 
 *      This product includes software developed by the University of Southern
 *      California Information Sciences Institute. This product also includes
 *      software developed by CESNET z.s.p.o.
 * 
 * 4. Neither the name of the University, Institute, CESNET nor the names of
 *    its contributors may be used to endorse or promote products derived from
 *    this software without specific prior written permission.
 * 
 * THIS SOFTWARE IS PROVIDED BY THE AUTHORS AND CONTRIBUTORS
 * "AS IS" AND ANY EXPRESSED OR IMPLIED WARRANTIES, INCLUDING,
 * BUT NOT LIMITED TO, THE IMPLIED WARRANTIES OF MERCHANTABILITY
 * AND FITNESS FOR A PARTICULAR PURPOSE ARE DISCLAIMED. IN NO
 * EVENT SHALL THE AUTHORS OR CONTRIBUTORS BE LIABLE FOR ANY DIRECT,
 * INDIRECT, INCIDENTAL, SPECIAL, EXEMPLARY, OR CONSEQUENTIAL DAMAGES
 * (INCLUDING, BUT NOT LIMITED TO, PROCUREMENT OF SUBSTITUTE GOODS OR
 * SERVICES; LOSS OF USE, DATA, OR PROFITS; OR BUSINESS INTERRUPTION)
 * HOWEVER CAUSED AND ON ANY THEORY OF LIABILITY, WHETHER IN
 * CONTRACT, STRICT LIABILITY, OR TORT (INCLUDING NEGLIGENCE OR
 * OTHERWISE) ARISING IN ANY WAY OUT OF THE USE OF THIS SOFTWARE,
 * EVEN IF ADVISED OF THE POSSIBILITY OF SUCH DAMAGE.
 *
 */

#include "config.h"
#include "config_unix.h"
#include "config_win32.h"
#include "debug.h"
#include "video_codec.h"
#include "video_capture.h"
#include "video_capture/DirectShowGrabber.h"
#include "video_capture/aggregate.h"
#include "video_capture/bluefish444.h"
#include "video_capture/decklink.h"
#include "video_capture/deltacast.h"
#include "video_capture/deltacast_dvi.h"
#include "video_capture/dvs.h"
#include "video_capture/import.h"
#include "video_capture/linsys.h"
#include "video_capture/null.h"
#include "video_capture/quicktime.h"
#include "video_capture/screen.h"
#include "video_capture/swmix.h"
#include "video_capture/testcard.h"
#include "video_capture/testcard2.h"
#include "video_capture/v4l2.h"

#define VIDCAP_MAGIC	0x76ae98f0

#ifdef BUILD_LIBRARIES
#include <dlfcn.h>
#define MK_NAME(A) NULL, #A
#else
#define MK_NAME(A) A, NULL
#endif /* BUILD_LIBRARIES */

#define MK_STATIC(A) A, NULL

struct vidcap {
        void *state;
        int index;
        uint32_t magic;         /* For debugging */
};

struct vidcap_device_api {
        vidcap_id_t id;

        const char              *library_name;

        struct vidcap_type    *(*func_probe) (void);
        const char              *func_probe_str;
        void                  *(*func_init) (char *fmt, unsigned int flags);
        const char              *func_init_str;
        void                   (*func_finish) (void *state);
        const char              *func_finish_str;
        void                   (*func_done) (void *state);
        const char              *func_done_str;
        struct video_frame    *(*func_grab) (void *state, struct audio_frame **audio);
        const char              *func_grab_str;

        void                    *handle;
};

struct vidcap_device_api vidcap_device_table[] = {
        {
         /* The aggregate capture card */
         0,
         NULL,
         MK_STATIC(vidcap_aggregate_probe),
         MK_STATIC(vidcap_aggregate_init),
         MK_STATIC(vidcap_aggregate_finish),
         MK_STATIC(vidcap_aggregate_done),
         MK_STATIC(vidcap_aggregate_grab),
         NULL
        },
<<<<<<< HEAD
        {
         0,
         NULL,
         MK_STATIC(vidcap_import_probe),
         MK_STATIC(vidcap_import_init),
         MK_STATIC(vidcap_import_finish),
         MK_STATIC(vidcap_import_done),
         MK_STATIC(vidcap_import_grab),
         NULL
        },
=======
#if defined HAVE_SWMIX || defined BUILD_LIBRARIES
        {
         /* The SW mix capture card */
         0,
         "swmix",
         MK_NAME(vidcap_swmix_probe),
         MK_NAME(vidcap_swmix_init),
         MK_NAME(vidcap_swmix_finish),
         MK_NAME(vidcap_swmix_done),
         MK_NAME(vidcap_swmix_grab),
         NULL
        },
#endif
>>>>>>> e961d224
#if defined HAVE_BLUEFISH444 || defined BUILD_LIBRARIES
        {
         /* The Bluefish444 capture card */
         0,
         "bluefish444",
         MK_NAME(vidcap_bluefish444_probe),
         MK_NAME(vidcap_bluefish444_init),
         MK_NAME(vidcap_bluefish444_finish),
         MK_NAME(vidcap_bluefish444_done),
         MK_NAME(vidcap_bluefish444_grab),
         NULL
        },
#endif /* HAVE_BLUEFISH444 */
#if defined HAVE_DSHOW || defined BUILD_LIBRARIES
        {
         /* The DirectShow capture card */
         0,
         "dshow",
         MK_NAME(vidcap_dshow_probe),
         MK_NAME(vidcap_dshow_init),
         MK_NAME(vidcap_dshow_finish),
         MK_NAME(vidcap_dshow_done),
         MK_NAME(vidcap_dshow_grab),
         NULL
        },
#endif /* HAVE_DSHOW */
#if defined HAVE_SCREEN_CAP || defined BUILD_LIBRARIES
        {
         /* The screen capture card */
         0,
         "screen",
         MK_NAME(vidcap_screen_probe),
         MK_NAME(vidcap_screen_init),
         MK_NAME(vidcap_screen_finish),
         MK_NAME(vidcap_screen_done),
         MK_NAME(vidcap_screen_grab),
         NULL
        },
#endif /* HAVE_SCREEN */
#if defined HAVE_DVS || defined BUILD_LIBRARIES
        {
         /* The DVS capture card */
         0,
         "dvs",
         MK_NAME(vidcap_dvs_probe),
         MK_NAME(vidcap_dvs_init),
         MK_NAME(vidcap_dvs_finish),
         MK_NAME(vidcap_dvs_done),
         MK_NAME(vidcap_dvs_grab),
         NULL
        },
#endif                          /* HAVE_DVS */
#if defined HAVE_DECKLINK || defined BUILD_LIBRARIES
        {
         /* The Blackmagic DeckLink capture card */
         0,
         "decklink",
         MK_NAME(vidcap_decklink_probe),
         MK_NAME(vidcap_decklink_init),
         MK_NAME(vidcap_decklink_finish),
         MK_NAME(vidcap_decklink_done),
         MK_NAME(vidcap_decklink_grab),
         NULL
        },
#endif                          /* HAVE_DECKLINK */
#if defined HAVE_DELTACAST || defined BUILD_LIBRARIES
        {
         /* The Blackmagic DeckLink capture card */
         0,
         "deltacast",
         MK_NAME(vidcap_deltacast_probe),
         MK_NAME(vidcap_deltacast_init),
         MK_NAME(vidcap_deltacast_finish),
         MK_NAME(vidcap_deltacast_done),
         MK_NAME(vidcap_deltacast_grab),
         NULL
        },
        {
         0,
         "deltacast-dvi",
         MK_NAME(vidcap_deltacast_dvi_probe),
         MK_NAME(vidcap_deltacast_dvi_init),
         MK_NAME(vidcap_deltacast_dvi_finish),
         MK_NAME(vidcap_deltacast_dvi_done),
         MK_NAME(vidcap_deltacast_dvi_grab),
         NULL
        },
#endif                          /* HAVE_DELTACAST */
#if defined HAVE_LINSYS || defined BUILD_LIBRARIES
        {
         /* The HD-SDI Master Quad capture card */
         0,
         "linsys",
         MK_NAME(vidcap_linsys_probe),
         MK_NAME(vidcap_linsys_init),
         MK_NAME(vidcap_linsys_finish),
         MK_NAME(vidcap_linsys_done),
         MK_NAME(vidcap_linsys_grab),
         NULL
        },
#endif                          /* HAVE_LINSYS */
#if defined HAVE_MACOSX
        {
         /* The QuickTime API */
         0,
         "quicktime",
         MK_NAME(vidcap_quicktime_probe),
         MK_NAME(vidcap_quicktime_init),
         MK_NAME(vidcap_quicktime_finish),
         MK_NAME(vidcap_quicktime_done),
         MK_NAME(vidcap_quicktime_grab),
         NULL
        },
#endif                          /* HAVE_MACOSX */
        {
         /* Dummy sender for testing purposes */
         0,
         "testcard",
         MK_NAME(vidcap_testcard_probe),
         MK_NAME(vidcap_testcard_init),
         MK_NAME(vidcap_testcard_finish),
         MK_NAME(vidcap_testcard_done),
         MK_NAME(vidcap_testcard_grab),
         NULL
        },
#if defined HAVE_TESTCARD2 || defined BUILD_LIBRARIES
        {
         /* Dummy sender for testing purposes */
         0,
         "testcard2",
         MK_NAME(vidcap_testcard2_probe),
         MK_NAME(vidcap_testcard2_init),
         MK_NAME(vidcap_testcard2_finish),
         MK_NAME(vidcap_testcard2_done),
         MK_NAME(vidcap_testcard2_grab),
         NULL
        },
#endif /* HAVE_SDL */
#if defined HAVE_V4L2 || defined BUILD_LIBRARIES
        {
         /* Dummy sender for testing purposes */
         0,
         "v4l2",
         MK_NAME(vidcap_v4l2_probe),
         MK_NAME(vidcap_v4l2_init),
         MK_NAME(vidcap_v4l2_finish),
         MK_NAME(vidcap_v4l2_done),
         MK_NAME(vidcap_v4l2_grab),
         NULL
        },
#endif /* HAVE_V4L2 */
        {
         0,
         NULL,
         MK_STATIC(vidcap_null_probe),
         MK_STATIC(vidcap_null_init),
         MK_STATIC(vidcap_null_finish),
         MK_STATIC(vidcap_null_done),
         MK_STATIC(vidcap_null_grab),
         NULL
        }
};

#define VIDCAP_DEVICE_TABLE_SIZE (sizeof(vidcap_device_table)/sizeof(struct vidcap_device_api))

/* API for probing capture devices ****************************************************************/

static struct vidcap_type *available_devices[VIDCAP_DEVICE_TABLE_SIZE];
static int available_device_count = 0;

#ifdef BUILD_LIBRARIES
/* definded in video_display.c */
void *open_library(const char *name);
static void *vidcap_open_library(const char *vidcap_name)
{
        char name[128];
        snprintf(name, sizeof(name), "vidcap_%s.so.%d", vidcap_name, VIDEO_CAPTURE_ABI_VERSION);

        return open_library(name);
}

static int vidcap_fill_symbols(struct vidcap_device_api *device)
{
        void *handle = device->handle;

        device->func_probe = (struct vidcap_type *(*) (void))
                dlsym(handle, device->func_probe_str);
        device->func_init = (void *(*) (char *, unsigned int))
                dlsym(handle, device->func_init_str);
        device->func_finish = (void (*) (void *))
                dlsym(handle, device->func_finish_str);
        device->func_done = (void (*) (void *))
                dlsym(handle, device->func_done_str);
        device->func_grab = (struct video_frame *(*) (void *, struct audio_frame **))
                dlsym(handle, device->func_grab_str);
        if(!device->func_probe || !device->func_init || !device->func_finish || 
                        !device->func_done || !device->func_grab) {
                fprintf(stderr, "Library %s opening error: %s \n", device->library_name, dlerror());
                return FALSE;
        }
        return TRUE;
}
#endif

int vidcap_init_devices(void)
{
        unsigned int i;
        struct vidcap_type *dt;

        assert(available_device_count == 0);

        for (i = 0; i < VIDCAP_DEVICE_TABLE_SIZE; i++) {
                //printf("probe: %d\n",i);
#ifdef BUILD_LIBRARIES
                vidcap_device_table[i].handle = NULL;
                if(vidcap_device_table[i].library_name) {
                        vidcap_device_table[i].handle =
                                vidcap_open_library(vidcap_device_table[i].library_name);
                        if(vidcap_device_table[i].handle) {
                                int ret;
                                ret = vidcap_fill_symbols(&vidcap_device_table[i]);
                                if(!ret) continue;
                        } else {
                                continue;
                        }
                }
#endif

                dt = vidcap_device_table[i].func_probe();
                if (dt != NULL) {
                        vidcap_device_table[i].id = dt->id;
                        available_devices[available_device_count++] = dt;
                }
        }

        return available_device_count;
}

void vidcap_free_devices(void)
{
        int i;

        for (i = 0; i < available_device_count; i++) {
                free(available_devices[i]);
                available_devices[i] = NULL;
        }
        available_device_count = 0;
}

int vidcap_get_device_count(void)
{
        return available_device_count;
}

struct vidcap_type *vidcap_get_device_details(int index)
{
        assert(index < available_device_count);
        assert(available_devices[index] != NULL);

        return available_devices[index];
}

vidcap_id_t vidcap_get_null_device_id(void)
{
        return VIDCAP_NULL_ID;
}

/* API for video capture **************************************************************************/

struct vidcap *vidcap_init(vidcap_id_t id, char *fmt, unsigned int flags)
{
        unsigned int i;

        for (i = 0; i < VIDCAP_DEVICE_TABLE_SIZE; i++) {
                if (vidcap_device_table[i].id == id) {
                        struct vidcap *d =
                            (struct vidcap *)malloc(sizeof(struct vidcap));
                        d->magic = VIDCAP_MAGIC;
                        d->state = vidcap_device_table[i].func_init(fmt, flags);
                        d->index = i;
                        if (d->state == NULL) {
                                debug_msg
                                    ("Unable to start video capture device 0x%08lx\n",
                                     id);
                                free(d);
                                return NULL;
                        }
                        return d;
                }
        }
        debug_msg("Unknown video capture device: 0x%08x\n", id);
        return NULL;
}

void vidcap_done(struct vidcap *state)
{
        assert(state->magic == VIDCAP_MAGIC);
        vidcap_device_table[state->index].func_done(state->state);
        free(state);
}

void vidcap_finish(struct vidcap *state)
{
        assert(state->magic == VIDCAP_MAGIC);
        vidcap_device_table[state->index].func_finish(state->state);
}

struct video_frame *vidcap_grab(struct vidcap *state, struct audio_frame **audio)
{
        assert(state->magic == VIDCAP_MAGIC);
        return vidcap_device_table[state->index].func_grab(state->state, audio);
}<|MERGE_RESOLUTION|>--- conflicted
+++ resolved
@@ -120,7 +120,6 @@
          MK_STATIC(vidcap_aggregate_grab),
          NULL
         },
-<<<<<<< HEAD
         {
          0,
          NULL,
@@ -131,21 +130,6 @@
          MK_STATIC(vidcap_import_grab),
          NULL
         },
-=======
-#if defined HAVE_SWMIX || defined BUILD_LIBRARIES
-        {
-         /* The SW mix capture card */
-         0,
-         "swmix",
-         MK_NAME(vidcap_swmix_probe),
-         MK_NAME(vidcap_swmix_init),
-         MK_NAME(vidcap_swmix_finish),
-         MK_NAME(vidcap_swmix_done),
-         MK_NAME(vidcap_swmix_grab),
-         NULL
-        },
-#endif
->>>>>>> e961d224
 #if defined HAVE_BLUEFISH444 || defined BUILD_LIBRARIES
         {
          /* The Bluefish444 capture card */
