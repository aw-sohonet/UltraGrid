/**
 * @file   video_compress/gpujpeg.cpp
 * @author Martin Pulec     <pulec@cesnet.cz>
 */
/*
 * Copyright (c) 2011-2020 CESNET, z. s. p. o.
 * All rights reserved.
 *
 * Redistribution and use in source and binary forms, with or without
 * modification, is permitted provided that the following conditions
 * are met:
 *
 * 1. Redistributions of source code must retain the above copyright
 *    notice, this list of conditions and the following disclaimer.
 *
 * 2. Redistributions in binary form must reproduce the above copyright
 *    notice, this list of conditions and the following disclaimer in the
 *    documentation and/or other materials provided with the distribution.
 *
 * 3. Neither the name of CESNET nor the names of its contributors may be
 *    used to endorse or promote products derived from this software without
 *    specific prior written permission.
 *
 * THIS SOFTWARE IS PROVIDED BY THE AUTHORS AND CONTRIBUTORS
 * "AS IS" AND ANY EXPRESSED OR IMPLIED WARRANTIES, INCLUDING,
 * BUT NOT LIMITED TO, THE IMPLIED WARRANTIES OF MERCHANTABILITY
 * AND FITNESS FOR A PARTICULAR PURPOSE ARE DISCLAIMED. IN NO
 * EVENT SHALL THE AUTHORS OR CONTRIBUTORS BE LIABLE FOR ANY DIRECT,
 * INDIRECT, INCIDENTAL, SPECIAL, EXEMPLARY, OR CONSEQUENTIAL DAMAGES
 * (INCLUDING, BUT NOT LIMITED TO, PROCUREMENT OF SUBSTITUTE GOODS OR
 * SERVICES; LOSS OF USE, DATA, OR PROFITS; OR BUSINESS INTERRUPTION)
 * HOWEVER CAUSED AND ON ANY THEORY OF LIABILITY, WHETHER IN
 * CONTRACT, STRICT LIABILITY, OR TORT (INCLUDING NEGLIGENCE OR
 * OTHERWISE) ARISING IN ANY WAY OUT OF THE USE OF THIS SOFTWARE,
 * EVEN IF ADVISED OF THE POSSIBILITY OF SUCH DAMAGE.
 */

#ifdef HAVE_CONFIG_H
#include "config.h"
#include "config_unix.h"
#include "config_win32.h"
#endif // HAVE_CONFIG_H

#include "compat/platform_time.h"
#include "debug.h"
#include "host.h"
#include "video_compress.h"
#include "module.h"
#include "lib_common.h"
#include "utils/color_out.h"
#include "utils/synchronized_queue.h"
#include "utils/video_frame_pool.h"
#include "video.h"

#include <algorithm>
#include <initializer_list>
#include <libgpujpeg/gpujpeg_encoder.h>
#include <libgpujpeg/gpujpeg_version.h>
#include <memory>
#include <map>
#include <mutex>
#include <thread>
#include <set>
#include <vector>

#ifndef GPUJPEG_VERSION_INT
#error "Old GPUJPEG API detected!"
#endif

#define MOD_NAME "[GPUJPEG enc.] "

using namespace std;

namespace {
struct state_video_compress_gpujpeg;

/**
 * @brief state for single instance of encoder running on one GPU
 */
struct encoder_state {
private:
        void cleanup_state();
        shared_ptr<video_frame> compress_step(shared_ptr<video_frame> frame);
        bool configure_with(struct video_desc desc);

        struct state_video_compress_gpujpeg        *m_parent_state;
        int                                      m_device_id;
        struct gpujpeg_encoder                  *m_encoder;
        struct video_desc                        m_saved_desc;
        video_frame_pool                         m_pool;
        decoder_t                                m_decoder;
        codec_t                                  m_enc_input_codec{};
        unique_ptr<char []>                      m_decoded;

        struct gpujpeg_parameters                m_encoder_param{};
        struct gpujpeg_image_parameters          m_param_image{};
public:
        encoder_state(struct state_video_compress_gpujpeg *s, int device_id) :
                m_parent_state(s), m_device_id(device_id), m_encoder{}, m_saved_desc{},
                m_decoder{}, m_occupied{}
        {
        }
        ~encoder_state() {
                cleanup_state();
        }
        void worker();
        void compress(shared_ptr<video_frame> frame);

        synchronized_queue<shared_ptr<struct video_frame>, 1> m_in_queue; ///< queue for uncompressed frames
        thread                                   m_thread_id;
        bool                                     m_occupied; ///< protected by state_video_compress_gpujpeg::m_occupancy_lock
};

struct state_video_compress_gpujpeg {
private:
        state_video_compress_gpujpeg(struct module *parent, const char *opts);

        vector<struct encoder_state *> m_workers;
        bool                           m_uses_worker_threads; ///< true if cuda_devices_count > 1

        map<uint32_t, shared_ptr<struct video_frame>> m_out_frames; ///< frames decoded out of order
        uint32_t m_in_seq;  ///< seq of next frame to be encoded
        uint32_t m_out_seq; ///< seq of next frame to be decoded

        size_t m_ended_count; ///< number of workers ended

public:
        ~state_video_compress_gpujpeg() {
                if (m_uses_worker_threads) {
                        for (auto worker : m_workers) {
                                worker->m_thread_id.join();
                        }
                }

                for (auto worker : m_workers) {
                        delete worker;
                }
        }
        static state_video_compress_gpujpeg *create(struct module *parent, const char *opts);
        bool parse_fmt(char *fmt);
        void push(std::shared_ptr<video_frame> in_frame);
        std::shared_ptr<video_frame> pop();

        struct module           m_module_data;
        int                     m_restart_interval;
        int                     m_quality;
        bool                    m_force_interleaved = false;
        int                     m_subsampling = 0; // 444, 422 or 420; 0 -> autoselect
        enum gpujpeg_color_space m_use_internal_codec = GPUJPEG_NONE; // requested internal codec

        synchronized_queue<shared_ptr<struct video_frame>, 1> m_out_queue; ///< queue for compressed frames
        mutex                                                 m_occupancy_lock;
        condition_variable                                    m_worker_finished;
};

/**
 * @brief Compresses single frame
 *
 * This function is called either from within gpujpeg_compress_push() if only one
 * CUDA device is used to avoid context switches that introduce some overhead
 * (measured ~4% performance drop).
 *
 * When there are multiple CUDA devices to be used, it is called from encoder_state::worker().
 */
void encoder_state::compress(shared_ptr<video_frame> frame)
{
        if (frame) {
                char vf_metadata[VF_METADATA_SIZE];
                vf_store_metadata(frame.get(), vf_metadata); // seq and compress_start
                auto out = compress_step(move(frame));
                if (out) {
                        vf_restore_metadata(out.get(), vf_metadata);
                        out->compress_end = time_since_epoch_in_ms();
                } else {
                        log_msg(LOG_LEVEL_WARNING, MOD_NAME "Failed to encode frame!\n");
                        out = shared_ptr<video_frame>(vf_alloc(1), vf_free);
                        vf_restore_metadata(out.get(), vf_metadata);
                }
                m_parent_state->m_out_queue.push(out);
        } else { // pass poison pill
                m_parent_state->m_out_queue.push({});
        }
}

/**
 * Worker thread that is used if multiple CUDA devices are used - every device
 * has its own thread.
 */
void encoder_state::worker() {
        while (true) {
                auto frame = m_in_queue.pop();

                if (!frame) { // poison pill - pass and exit
                        m_parent_state->m_out_queue.push(frame);
                        break;
                }

                compress(move(frame));

                unique_lock<mutex> lk(m_parent_state->m_occupancy_lock);
                m_occupied = false;
                lk.unlock();
                m_parent_state->m_worker_finished.notify_one();
        }
}

static decoder_t get_decoder(codec_t in_codec, codec_t *out_codec)
{
        codec_t candidate_codecs[] = { UYVY, RGB,
#if GJ_RGBA_SUPP == 1
                RGBA,
#endif
        };

        // try exact match - there exists fast RGB->RGBA conversion so without
        // that RGB would be chosen for RGBA otherwise
        for (auto &c : candidate_codecs) {
                if (c == in_codec) {
                        *out_codec = c;
                        return vc_memcpy;
                }
        }

        for (auto &try_slow : { false, true }) {
                if (try_slow) {
                        log_msg(LOG_LEVEL_WARNING, MOD_NAME "Trying slow decoders!\n");
                }
                for (auto &c : candidate_codecs) {
                        decoder_t decoder = get_decoder_from_to(in_codec, c, try_slow);
                        if (decoder) {
                                *out_codec = c;
                                return decoder;
                        }
                }
        }

        return nullptr;
}

#define IS_I420(c) (c == I420 || c == CUDA_I420)

/**
 * Configures GPUJPEG encoder with provided parameters.
 */
bool encoder_state::configure_with(struct video_desc desc)
{
        struct video_desc compressed_desc;
        compressed_desc = desc;
        compressed_desc.color_spec = JPEG;

<<<<<<< HEAD
        if (IS_I420(desc.color_spec)) {
=======
        if (desc.color_spec == I420) {
#if GPUJPEG_VERSION_INT < GPUJPEG_MK_VERSION_INT(0, 14, 0)
>>>>>>> cf9f6a46
                if ((m_parent_state->m_use_internal_codec != GPUJPEG_NONE && m_parent_state->m_use_internal_codec != GPUJPEG_YCBCR_BT709) ||
                                (m_parent_state->m_subsampling != 0 && m_parent_state->m_subsampling != 420)) {
                        log_msg(LOG_LEVEL_ERROR, MOD_NAME "Converting from planar pixel formats is "
                                        "possible only without subsampling/color space change.\n");
                        return false;
                }
#endif
                m_decoder = nullptr;
                m_enc_input_codec = desc.color_spec;
        } else {
                m_decoder = get_decoder(desc.color_spec, &m_enc_input_codec);
                if (!m_decoder) {
                        log_msg(LOG_LEVEL_ERROR, MOD_NAME "Unsupported codec: %s\n",
                                        get_codec_name(desc.color_spec));
                        return false;
                }
        }

        if (get_bits_per_component(desc.color_spec) > 8) {
                LOG(LOG_LEVEL_NOTICE) << MOD_NAME << "Converting from " << get_bits_per_component(desc.color_spec) <<
                        " to 8 bits. You may directly capture 8-bit signal to improve performance.\n";
        }

        gpujpeg_set_default_parameters(&m_encoder_param);
        if (m_parent_state->m_quality != -1) {
                m_encoder_param.quality = m_parent_state->m_quality;
        } else {
                log_msg(LOG_LEVEL_INFO, MOD_NAME "setting default encode parameters (quality: %d)\n",
                                m_encoder_param.quality);
        }

        if (m_parent_state->m_restart_interval != -1) {
                m_encoder_param.restart_interval = m_parent_state->m_restart_interval;
        } else {
                m_encoder_param.restart_interval = codec_is_a_rgb(m_enc_input_codec) ? 8 : 4;
        }

	m_encoder_param.verbose = max<int>(0, log_level - LOG_LEVEL_INFO);
	m_encoder_param.segment_info = 1;

        /* LUMA */
        if (m_parent_state->m_subsampling == 0) {
                m_encoder_param.sampling_factor[0].vertical = IS_I420(m_enc_input_codec) ? 2 : 1;
                m_encoder_param.sampling_factor[0].horizontal = codec_is_a_rgb(m_enc_input_codec) ? 1 : 2;
        } else {
                m_encoder_param.sampling_factor[0].vertical = m_parent_state->m_subsampling == 420 ? 2 : 1;
                m_encoder_param.sampling_factor[0].horizontal = m_parent_state->m_subsampling == 444 ? 1 : 2;
        }
        /* Cb and Cr */
        m_encoder_param.sampling_factor[1].horizontal = 1;
        m_encoder_param.sampling_factor[1].vertical = 1;
        m_encoder_param.sampling_factor[2].horizontal = 1;
        m_encoder_param.sampling_factor[2].vertical = 1;

        m_encoder_param.interleaved = (codec_is_a_rgb(m_enc_input_codec) && !m_parent_state->m_force_interleaved) ? 0 : 1;
        if (m_parent_state->m_use_internal_codec == GPUJPEG_NONE) {
                m_encoder_param.color_space_internal = codec_is_a_rgb(m_enc_input_codec)
                        ? GPUJPEG_RGB : GPUJPEG_YCBCR_BT709;
        } else {
                m_encoder_param.color_space_internal = m_parent_state->m_use_internal_codec;
        }

        gpujpeg_image_set_default_parameters(&m_param_image);

        m_param_image.width = desc.width;
        m_param_image.height = desc.height;

        m_param_image.comp_count = 3;
        m_param_image.color_space = codec_is_a_rgb(m_enc_input_codec) ? GPUJPEG_RGB : GPUJPEG_YCBCR_BT709;

        switch (m_enc_input_codec) {
        case CUDA_I420:
        case I420: m_param_image.pixel_format = GPUJPEG_420_U8_P0P1P2; break;
        case RGB: m_param_image.pixel_format = GPUJPEG_444_U8_P012; break;
        case RGBA: m_param_image.pixel_format = GPUJPEG_444_U8_P012Z; break;
        case UYVY: m_param_image.pixel_format = GPUJPEG_422_U8_P1020; break;
        default:
                log_msg(LOG_LEVEL_FATAL, MOD_NAME "Unexpected codec: %s\n",
                                get_codec_name(m_enc_input_codec));
                abort();
        }
        m_encoder = gpujpeg_encoder_create(NULL);

        int data_len = desc.width * desc.height * 3;
        m_pool.reconfigure(compressed_desc, data_len);

        if(!m_encoder) {
                log_msg(LOG_LEVEL_ERROR, MOD_NAME "Failed to create GPUJPEG encoder.\n");
                exit_uv(EXIT_FAILURE);
                return false;
        }

        m_decoded = unique_ptr<char []>(new char[4 * desc.width * desc.height]);

        m_saved_desc = desc;

        return true;
}

bool state_video_compress_gpujpeg::parse_fmt(char *fmt)
{
        if (!fmt || fmt[0] == '\0') {
                return true;
        }
        char *tok, *save_ptr = NULL;
        int pos = 0;
        while ((tok = strtok_r(fmt, ":", &save_ptr)) != nullptr) {
                if (isdigit(tok[0]) && pos == 0) {
                        m_quality = atoi(tok);
                        if (m_quality <= 0 || m_quality > 100) {
                                log_msg(LOG_LEVEL_ERROR, MOD_NAME "Error: Quality should be in interval [1-100]!\n");
                                return false;
                        }
                } else if (isdigit(tok[0]) && pos == 1) {
                        m_restart_interval = atoi(tok);
                        if (m_restart_interval < 0) {
                                log_msg(LOG_LEVEL_ERROR, MOD_NAME "Error: Restart interval should be non-negative!\n");
                                return false;
                        }
                } else {
                        if (strcasecmp(tok, "q=") == 0) {
                                m_quality = atoi(tok + strlen("q="));
                        } else if (strcasecmp(tok, "restart=") == 0) {
                                m_quality = atoi(tok + strlen("restart="));
                        } else if (strcasecmp(tok, "interleaved") == 0) {
                                m_force_interleaved = true;
                        } else if (strcasecmp(tok, "Y601") == 0) {
                                m_use_internal_codec = GPUJPEG_YCBCR_BT601;
                        } else if (strcasecmp(tok, "Y601full") == 0) {
                                m_use_internal_codec = GPUJPEG_YCBCR_BT601_256LVLS;
                        } else if (strcasecmp(tok, "Y709") == 0) {
                                m_use_internal_codec = GPUJPEG_YCBCR_BT709;
                        } else if (strcasecmp(tok, "RGB") == 0) {
                                m_use_internal_codec = GPUJPEG_RGB;
                        } else if (strstr(tok, "subsampling=") == tok) {
                                m_subsampling = atoi(tok + strlen("subsampling="));
                                assert(set<int>({444, 422, 420}).count(m_subsampling) == 1);
                        } else {
                                log_msg(LOG_LEVEL_WARNING, MOD_NAME "WARNING: Trailing configuration parameters.\n");
                        }
                }
                fmt = nullptr;
                pos += 1;
        }

        return true;
}

state_video_compress_gpujpeg::state_video_compress_gpujpeg(struct module *parent, const char *opts) :
        m_uses_worker_threads{}, m_in_seq{},
        m_out_seq{}, m_ended_count{},
        m_module_data{}, m_restart_interval(-1), m_quality(-1)
{
        if(opts && opts[0] != '\0') {
                char *fmt = strdup(opts);
                if (!parse_fmt(fmt)) {
                        free(fmt);
                        throw 1;
                }
                free(fmt);
        }

        module_init_default(&m_module_data);
        m_module_data.cls = MODULE_CLASS_DATA;
        m_module_data.priv_data = this;
        m_module_data.deleter = [](struct module *mod) {
                struct state_video_compress_gpujpeg *s = (struct state_video_compress_gpujpeg *) mod->priv_data;
                delete s;
        };

        module_register(&m_module_data, parent);
}

/**
 * Creates GPUJPEG encoding state and creates GPUJPEG workers for every GPU that
 * will be used for compression (if cuda_devices_count > 1).
 */
state_video_compress_gpujpeg *state_video_compress_gpujpeg::create(struct module *parent, const char *opts) {
        assert(cuda_devices_count > 0);

        auto ret = new state_video_compress_gpujpeg(parent, opts);

        for (unsigned int i = 0; i < cuda_devices_count; ++i) {
                ret->m_workers.push_back(new encoder_state(ret, cuda_devices[i]));
        }

        if (cuda_devices_count > 1) {
                ret->m_uses_worker_threads = true;
        }

        if (ret->m_uses_worker_threads) {
                for (auto worker : ret->m_workers) {
                        worker->m_thread_id = thread(&encoder_state::worker, worker);
                }
        }

        return ret;
}

struct module * gpujpeg_compress_init(struct module *parent, const char *opts)
{
        if (gpujpeg_version() >> 8 != GPUJPEG_VERSION_INT >> 8) {
                LOG(LOG_LEVEL_WARNING) << "GPUJPEG API version mismatch! (compiled: " <<
                                gpujpeg_version_to_string(GPUJPEG_VERSION_INT) << ", library present: " <<
                                gpujpeg_version_to_string(gpujpeg_version()) << ", required same minor version)\n";
        }
        struct state_video_compress_gpujpeg *s;

        if(opts && strcmp(opts, "help") == 0) {
                cout << "GPUJPEG comperssion usage:\n";
                cout << "\t" << BOLD(RED("-c GPUJPEG") << "[:<quality>[:<restart_interval>]][:interleaved][:RGB|Y601|Y601full|Y709]][:subsampling=<sub>]\n");
                cout << "where\n";
                cout << BOLD("\tquality\n") <<
                        "\t\tJPEG quality coefficient [0..100] - more is better\n";
                cout << BOLD("\trestart_interval\n") <<
                        "\t\tInterval between independently entropy encoded block of MCUs,\n"
                        "\t\t0 to disable. Using large intervals or disable (0) slightly\n"
                        "\t\treduces bandwidth at the expense of worse parallelization (if\n"
                        "\t\treset intervals disabled, Huffman encoding is run on CPU). Leave\n"
                        "\t\tuntouched if unsure.\n";
                cout << BOLD("\tinterleaved\n") <<
                        "\t\tForce interleaved encoding (default for YCbCr input formats).\n"
                        "\t\tNon-interleaved has slightly better performance for RGB at the\n"
                        "\t\texpense of worse compatibility. Therefore this option may be\n"
                        "\t\tenabled safely.\n";
                cout << BOLD("\tRGB|Y601|Y601full|Y709\n") <<
                        "\t\tforce internal JPEG color space (otherwise source color space is kept).\n";
                cout << BOLD("\t<sub>\n") <<
                        "\t\tUse specified JPEG subsampling (444, 422 or 420).\n";
                cout << "\n";
                cout << BOLD("Note:") << " instead of positional parameters for "
                        "quality and restart intervals " << BOLD("\"q=\"") << " and " << BOLD("\"restart=\"") << " can be used.\n";
                cout << "\n";
                return &compress_init_noerr;
        } else if(opts && strcmp(opts, "list_devices") == 0) {
                printf("CUDA devices:\n");
                gpujpeg_print_devices_info();
                return &compress_init_noerr;
        }

        try {
                s = state_video_compress_gpujpeg::create(parent, opts);
        } catch (...) {
                return NULL;
        }

        return &s->m_module_data;
}

/**
 * Performs actual compression with GPUJPEG. Reconfigures encoder if needed.
 * @return compressed frame, {} if failed
 */
shared_ptr<video_frame> encoder_state::compress_step(shared_ptr<video_frame> tx)
{
        gpujpeg_set_device(m_device_id);

        // first run - initialize device
        if (!m_encoder) {
                log_msg(LOG_LEVEL_INFO, "Initializing CUDA device %d...\n", m_device_id);
                int ret = gpujpeg_init_device(m_device_id, TRUE);

                if(ret != 0) {
                        log_msg(LOG_LEVEL_ERROR, MOD_NAME "initializing CUDA device %d failed.\n", m_device_id);
                        exit_uv(EXIT_FAILURE);
                        return {};
                }
        }

        struct video_desc desc = video_desc_from_frame(tx.get());

        // if format has changed, reconfigure
        if(!video_desc_eq_excl_param(m_saved_desc, desc, PARAM_INTERLACING)) {
                cleanup_state();
                int ret = configure_with(desc);
                if(!ret) {
                        exit_uv(EXIT_FAILURE);
                        return NULL;
                }
        }

        shared_ptr<video_frame> out = m_pool.get_frame();

        for (unsigned int x = 0; x < out->tile_count;  ++x) {
                struct tile *in_tile = vf_get_tile(tx.get(), x);
                struct tile *out_tile = vf_get_tile(out.get(), x);
                uint8_t *jpeg_enc_input_data;

                if (m_decoder && m_decoder != vc_memcpy) {
                        unsigned char *line1 = (unsigned char *) in_tile->data;
                        unsigned char *line2 = (unsigned char *) m_decoded.get();

                        for (int i = 0; i < (int) in_tile->height; ++i) {
                                m_decoder(line2, line1,
                                                vc_get_linesize(desc.width,
                                                        m_enc_input_codec),
                                                0, 8, 16);
                                line1 += vc_get_linesize(in_tile->width, tx->color_spec);
                                line2 += vc_get_linesize(desc.width, m_enc_input_codec);
                        }
                        jpeg_enc_input_data = (uint8_t *) m_decoded.get();
                } else {
                        jpeg_enc_input_data = (uint8_t *) in_tile->data;
                }

                uint8_t *compressed;
                int size;
                int ret;

                struct gpujpeg_encoder_input encoder_input;
                if (tx->color_spec == CUDA_I420) {
                        gpujpeg_encoder_input_set_gpu_image(&encoder_input, jpeg_enc_input_data);
                } else {
                        gpujpeg_encoder_input_set_image(&encoder_input, jpeg_enc_input_data);
                }
                ret = gpujpeg_encoder_encode(m_encoder, &m_encoder_param, &m_param_image, &encoder_input, &compressed, &size);

                if(ret != 0) {
                        return {};
                }

                out_tile->data_len = size;
                memcpy(out_tile->data, compressed, size);
        }

        return out;
}

void encoder_state::cleanup_state()
{
        if (m_encoder)
                gpujpeg_encoder_destroy(m_encoder);
        m_encoder = NULL;
}

void state_video_compress_gpujpeg::push(std::shared_ptr<video_frame> in_frame)
{

        if (in_frame) {
                in_frame->seq = m_in_seq++;
        }

        if (!m_uses_worker_threads) {
                m_workers[0]->compress(in_frame);
        } else {
                if (!in_frame) {
                        for (auto worker : m_workers) { // pass poison pill to all workers
                                worker->m_in_queue.push({});
                        }
                } else {
                        int index;
                        unique_lock<mutex> lk(m_occupancy_lock);
                        // wait for/select not occupied worker
                        m_worker_finished.wait(lk, [this, &index]{
                                        index = 0;
                                        for (auto worker : m_workers) {
                                        if (!worker->m_occupied) return true;
                                        index++;
                                        }
                                        return false;
                                        });
                        m_workers[index]->m_occupied = true;
                        lk.unlock();
                        m_workers[index]->m_in_queue.push(in_frame);
                }
        }
}

/**
 * @brief returns compressed frame
 *
 * This function takes frames from state_video_compress_gpujpeg::m_out_queue. It checks
 * sequential number of frame from queue - if it is in the same order that
 * was sent to encoder, it is returned (according to state_video_compress_gpujpeg::m_out_seq).
 * If not, it is stored in state_video_compress_gpujpeg::m_out_frames and this function
 * further waits for frame with appropriate seq. Frames that was not successfully encoded
 * have data_len member set to 0 and are skipped here.
 */
std::shared_ptr<video_frame> state_video_compress_gpujpeg::pop()
{
start:
        if (m_out_frames.find(m_out_seq) != m_out_frames.end()) {
                auto frame = m_out_frames[m_out_seq];
                m_out_frames.erase(m_out_seq);
                m_out_seq += 1;
                if (frame->tiles[0].data_len == 0) { // was error processing that frame, skip
                        goto start;
                } else {
                        return frame;
                }
        } else {
                while (true) {
                        auto frame = m_out_queue.pop();
                        if (!frame) {
                                if (++m_ended_count == m_workers.size()) {
                                        return {};
                                } else {
                                        continue;
                                }
                        }
                        if (frame->seq == m_out_seq) {
                                m_out_seq += 1;
                                if (frame->tiles[0].data_len == 0) { // error - skip this frame
                                        goto start;
                                } else {
                                        return frame;
                                }
                        } else {
                                m_out_frames[frame->seq] = frame;
                        }
                }
        }
}

const struct video_compress_info gpujpeg_info = {
        "GPUJPEG",
        gpujpeg_compress_init,
        NULL,
        NULL,
        [](struct module *mod, std::shared_ptr<video_frame> in_frame) {
                static_cast<struct state_video_compress_gpujpeg *>(mod->priv_data)->push(in_frame);
        },
        [](struct module *mod) {
                return static_cast<struct state_video_compress_gpujpeg *>(mod->priv_data)->pop();
        },
        NULL,
        NULL,
        [] {
                return gpujpeg_init_device(cuda_devices[0], TRUE) == 0 ? list<compress_preset>{
                        { "60", 60, [](const struct video_desc *d){return (long)(d->width * d->height * d->fps * 0.68);},
                                {10, 0.6, 75}, {10, 0.6, 75} },
                        { "80", 70, [](const struct video_desc *d){return (long)(d->width * d->height * d->fps * 0.87);},
                                {12, 0.6, 90}, {15, 0.6, 100} },
                        { "90", 80, [](const struct video_desc *d){return (long)(d->width * d->height * d->fps * 1.54);},
                                {15, 0.6, 100}, {20, 0.6, 150} },
                } : list<compress_preset>{};
        }
};

const struct video_compress_info deprecated_jpeg_info = {
        "JPEG",
        [](struct module *parent, const char *opts) {
                LOG(LOG_LEVEL_WARNING) << MOD_NAME "Name \"-c JPEG\" deprecated, use \"-c GPUJPEG\" instead.\n";
                return gpujpeg_compress_init(parent, opts);
        },
        NULL,
        NULL,
        [](struct module *mod, std::shared_ptr<video_frame> in_frame) {
                static_cast<struct state_video_compress_gpujpeg *>(mod->priv_data)->push(in_frame);
        },
        [](struct module *mod) {
                return static_cast<struct state_video_compress_gpujpeg *>(mod->priv_data)->pop();
        },
        NULL,
        NULL,
        [] {
                return list<compress_preset>{};
        }
};


REGISTER_MODULE(gpujpeg, &gpujpeg_info, LIBRARY_CLASS_VIDEO_COMPRESS, VIDEO_COMPRESS_ABI_VERSION);
REGISTER_HIDDEN_MODULE(jpeg, &deprecated_jpeg_info, LIBRARY_CLASS_VIDEO_COMPRESS, VIDEO_COMPRESS_ABI_VERSION);

} // end of anonymous namespace
<|MERGE_RESOLUTION|>--- conflicted
+++ resolved
@@ -248,12 +248,8 @@
         compressed_desc = desc;
         compressed_desc.color_spec = JPEG;
 
-<<<<<<< HEAD
         if (IS_I420(desc.color_spec)) {
-=======
-        if (desc.color_spec == I420) {
 #if GPUJPEG_VERSION_INT < GPUJPEG_MK_VERSION_INT(0, 14, 0)
->>>>>>> cf9f6a46
                 if ((m_parent_state->m_use_internal_codec != GPUJPEG_NONE && m_parent_state->m_use_internal_codec != GPUJPEG_YCBCR_BT709) ||
                                 (m_parent_state->m_subsampling != 0 && m_parent_state->m_subsampling != 420)) {
                         log_msg(LOG_LEVEL_ERROR, MOD_NAME "Converting from planar pixel formats is "
