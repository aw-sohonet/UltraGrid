/*
 * FILE:    host.h
 * AUTHORS: Martin Benes     <martinbenesh@gmail.com>
 *          Lukas Hejtmanek  <xhejtman@ics.muni.cz>
 *          Petr Holub       <hopet@ics.muni.cz>
 *          Milos Liska      <xliska@fi.muni.cz>
 *          Jiri Matela      <matela@ics.muni.cz>
 *          Dalibor Matura   <255899@mail.muni.cz>
 *          Ian Wesley-Smith <iwsmith@cct.lsu.edu>
 *
 * Copyright (c) 2005-2010 CESNET z.s.p.o.
 *
 * Redistribution and use in source and binary forms, with or without
 * modification, is permitted provided that the following conditions
 * are met:
 * 
 * 1. Redistributions of source code must retain the above copyright
 *    notice, this list of conditions and the following disclaimer.
 * 
 * 2. Redistributions in binary form must reproduce the above copyright
 *    notice, this list of conditions and the following disclaimer in the
 *    documentation and/or other materials provided with the distribution.
 * 
 * 3. All advertising materials mentioning features or use of this software
 *    must display the following acknowledgement:
 * 
 *      This product includes software developed by CESNET z.s.p.o.
 * 
 * 4. Neither the name of the CESNET nor the names of its contributors may be
 *    used to endorse or promote products derived from this software without
 *    specific prior written permission.
 *
 * THIS SOFTWARE IS PROVIDED BY THE AUTHORS AND CONTRIBUTORS
 * "AS IS" AND ANY EXPRESSED OR IMPLIED WARRANTIES, INCLUDING,
 * BUT NOT LIMITED TO, THE IMPLIED WARRANTIES OF MERCHANTABILITY
 * AND FITNESS FOR A PARTICULAR PURPOSE ARE DISCLAIMED. IN NO
 * EVENT SHALL THE AUTHORS OR CONTRIBUTORS BE LIABLE FOR ANY DIRECT,
 * INDIRECT, INCIDENTAL, SPECIAL, EXEMPLARY, OR CONSEQUENTIAL DAMAGES
 * (INCLUDING, BUT NOT LIMITED TO, PROCUREMENT OF SUBSTITUTE GOODS OR
 * SERVICES; LOSS OF USE, DATA, OR PROFITS; OR BUSINESS INTERRUPTION)
 * HOWEVER CAUSED AND ON ANY THEORY OF LIABILITY, WHETHER IN
 * CONTRACT, STRICT LIABILITY, OR TORT (INCLUDING NEGLIGENCE OR
 * OTHERWISE) ARISING IN ANY WAY OUT OF THE USE OF THIS SOFTWARE,
 * EVEN IF ADVISED OF THE POSSIBILITY OF SUCH DAMAGE.
 *
 */
#ifndef __host_h
#define __host_h

#ifdef __cplusplus
extern "C" {
#endif

extern int uv_argc;
extern char **uv_argv;

extern long packet_rate;

/* TODO: remove these variables (should be safe) */
extern unsigned int hd_size_x;
extern unsigned int hd_size_y;
extern unsigned int hd_color_spc;
extern unsigned int hd_color_bpp;

extern unsigned int bitdepth;

extern unsigned int progressive;

extern void (*exit_uv)(int status);

extern unsigned int audio_capture_channels;

#define MAX_CUDA_DEVICES 4
extern unsigned int cuda_devices[];
extern unsigned int cuda_devices_count;

extern char *sage_network_device;

// for aggregate.c
struct vidcap;
struct display;
struct display *initialize_video_display(const char *requested_display,
                                                char *fmt, unsigned int flags);
struct vidcap *initialize_video_capture(const char *requested_capture,
                                               char *fmt, unsigned int flags);
<<<<<<< HEAD
struct vcodec_state;
void destroy_decoder(struct vcodec_state *video_decoder_state);

// if not NULL, data should be exported
extern char *export_dir;
=======
#ifdef __cplusplus
}
#endif
>>>>>>> e961d224

#endif<|MERGE_RESOLUTION|>--- conflicted
+++ resolved
@@ -83,16 +83,14 @@
                                                 char *fmt, unsigned int flags);
 struct vidcap *initialize_video_capture(const char *requested_capture,
                                                char *fmt, unsigned int flags);
-<<<<<<< HEAD
 struct vcodec_state;
 void destroy_decoder(struct vcodec_state *video_decoder_state);
 
 // if not NULL, data should be exported
 extern char *export_dir;
-=======
+
 #ifdef __cplusplus
 }
 #endif
->>>>>>> e961d224
 
 #endif