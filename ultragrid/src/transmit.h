/*
 * FILE:   transmit.h
 * AUTHOR: Colin Perkins <csp@isi.edu>
 *         Martin Benes     <martinbenesh@gmail.com>
 *         Lukas Hejtmanek  <xhejtman@ics.muni.cz>
 *         Petr Holub       <hopet@ics.muni.cz>
 *         Milos Liska      <xliska@fi.muni.cz>
 *         Jiri Matela      <matela@ics.muni.cz>
 *         Dalibor Matura   <255899@mail.muni.cz>
 *         Ian Wesley-Smith <iwsmith@cct.lsu.edu>
 *
 * Copyright (c) 2001-2002 University of Southern California
 * Copyright (c) 2005-2010 CESNET z.s.p.o.
 *
 * Redistribution and use in source and binary forms, with or without
 * modification, is permitted provided that the following conditions
 * are met:
 * 
 * 1. Redistributions of source code must retain the above copyright
 *    notice, this list of conditions and the following disclaimer.
 * 
 * 2. Redistributions in binary form must reproduce the above copyright
 *    notice, this list of conditions and the following disclaimer in the
 *    documentation and/or other materials provided with the distribution.
 * 
 * 3. All advertising materials mentioning features or use of this software
 *    must display the following acknowledgement:
 * 
 *      This product includes software developed by the University of Southern
 *      California Information Sciences Institute. This product also includes
 *      software developed by CESNET z.s.p.o.
 * 
 * 4. Neither the name of the University, Institute, CESNET nor the names of
 *    its contributors may be used to endorse or promote products derived from
 *    this software without specific prior written permission.
 * 
 * THIS SOFTWARE IS PROVIDED BY THE AUTHORS AND CONTRIBUTORS
 * "AS IS" AND ANY EXPRESSED OR IMPLIED WARRANTIES, INCLUDING,
 * BUT NOT LIMITED TO, THE IMPLIED WARRANTIES OF MERCHANTABILITY
 * AND FITNESS FOR A PARTICULAR PURPOSE ARE DISCLAIMED. IN NO
 * EVENT SHALL THE AUTHORS OR CONTRIBUTORS BE LIABLE FOR ANY DIRECT,
 * INDIRECT, INCIDENTAL, SPECIAL, EXEMPLARY, OR CONSEQUENTIAL DAMAGES
 * (INCLUDING, BUT NOT LIMITED TO, PROCUREMENT OF SUBSTITUTE GOODS OR
 * SERVICES; LOSS OF USE, DATA, OR PROFITS; OR BUSINESS INTERRUPTION)
 * HOWEVER CAUSED AND ON ANY THEORY OF LIABILITY, WHETHER IN
 * CONTRACT, STRICT LIABILITY, OR TORT (INCLUDING NEGLIGENCE OR
 * OTHERWISE) ARISING IN ANY WAY OUT OF THE USE OF THIS SOFTWARE,
 * EVEN IF ADVISED OF THE POSSIBILITY OF SUCH DAMAGE.
 *
 */

<<<<<<< HEAD
struct tx;
struct video_frame;

struct tx *tx_init(unsigned mtu);
void		 tx_done(struct tx *tx_session);
void		 tx_send_tile(struct tx *tx_session, struct video_frame *frame, int pos, struct rtp *rtp_session);
void             tx_send(struct tx *tx_session, struct video_frame *frame, struct rtp *rtp_session);
void             audio_tx_send(struct tx *tx_session, struct rtp *rtp_session, audio_frame *buffer);
=======
struct video_tx;
struct video_frame;

struct video_tx *tx_init(unsigned mtu, char *tx);
void		 tx_done(struct video_tx *tx);
void		 tx_send_tile(struct video_tx *tx, struct video_frame *frame, int x_pos, int y_pos, struct rtp *rtp_session);
void             tx_send(struct video_tx *tx, struct video_frame *frame, struct rtp *rtp_session);
void             audio_tx_send(struct rtp *rtp_session, audio_frame *buffer);
>>>>>>> af87e8ea
<|MERGE_RESOLUTION|>--- conflicted
+++ resolved
@@ -49,22 +49,11 @@
  *
  */
 
-<<<<<<< HEAD
 struct tx;
 struct video_frame;
 
 struct tx *tx_init(unsigned mtu);
-void		 tx_done(struct tx *tx_session);
-void		 tx_send_tile(struct tx *tx_session, struct video_frame *frame, int pos, struct rtp *rtp_session);
-void             tx_send(struct tx *tx_session, struct video_frame *frame, struct rtp *rtp_session);
-void             audio_tx_send(struct tx *tx_session, struct rtp *rtp_session, audio_frame *buffer);
-=======
-struct video_tx;
-struct video_frame;
-
-struct video_tx *tx_init(unsigned mtu, char *tx);
-void		 tx_done(struct video_tx *tx);
-void		 tx_send_tile(struct video_tx *tx, struct video_frame *frame, int x_pos, int y_pos, struct rtp *rtp_session);
-void             tx_send(struct video_tx *tx, struct video_frame *frame, struct rtp *rtp_session);
-void             audio_tx_send(struct rtp *rtp_session, audio_frame *buffer);
->>>>>>> af87e8ea
+void		 tx_done(struct video_tx *tx_session);
+void		 tx_send_tile(struct video_tx *tx_session, struct video_frame *frame, int pos, struct rtp *rtp_session);
+void             tx_send(struct video_tx *tx_session, struct video_frame *frame, struct rtp *rtp_session);
+void             audio_tx_send(struct video_tx *tx_session, struct rtp *rtp_session, audio_frame *buffer);
