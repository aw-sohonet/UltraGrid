/*
 * AUTHOR:   Ladan Gharai/Colin Perkins
 * 
 * Copyright (c) 2003-2004 University of Southern California
 *
 * Redistribution and use in source and binary forms, with or without
 * modification, is permitted provided that the following conditions
 * are met:
 * 
 * 1. Redistributions of source code must retain the above copyright
 *    notice, this list of conditions and the following disclaimer.
 * 
 * 2. Redistributions in binary form must reproduce the above copyright
 *    notice, this list of conditions and the following disclaimer in the
 *    documentation and/or other materials provided with the distribution.
 * 
 * 3. All advertising materials mentioning features or use of this software
 *    must display the following acknowledgement:
 * 
 *      This product includes software developed by the University of Southern
 *      California Information Sciences Institute.
 * 
 * 4. Neither the name of the University nor of the Institute may be used
 *    to endorse or promote products derived from this software without
 *    specific prior written permission.
 * 
 * THIS SOFTWARE IS PROVIDED BY THE AUTHORS AND CONTRIBUTORS
 * "AS IS" AND ANY EXPRESSED OR IMPLIED WARRANTIES, INCLUDING,
 * BUT NOT LIMITED TO, THE IMPLIED WARRANTIES OF MERCHANTABILITY
 * AND FITNESS FOR A PARTICULAR PURPOSE ARE DISCLAIMED. IN NO
 * EVENT SHALL THE AUTHORS OR CONTRIBUTORS BE LIABLE FOR ANY DIRECT,
 * INDIRECT, INCIDENTAL, SPECIAL, EXEMPLARY, OR CONSEQUENTIAL DAMAGES
 * (INCLUDING, BUT NOT LIMITED TO, PROCUREMENT OF SUBSTITUTE GOODS OR
 * SERVICES; LOSS OF USE, DATA, OR PROFITS; OR BUSINESS INTERRUPTION)
 * HOWEVER CAUSED AND ON ANY THEORY OF LIABILITY, WHETHER IN
 * CONTRACT, STRICT LIABILITY, OR TORT (INCLUDING NEGLIGENCE OR
 * OTHERWISE) ARISING IN ANY WAY OUT OF THE USE OF THIS SOFTWARE,
 * EVEN IF ADVISED OF THE POSSIBILITY OF SUCH DAMAGE.
 *
 */

#include "config.h"
#include "config_unix.h"
#include "config_win32.h"
#include "debug.h"
#include "perf.h"
#include "rtp/xor.h"
#include "rtp/rtp.h"
#include "rtp/rtp_callback.h"
#include "rtp/pbuf.h"
#include "rtp/decoders.h"
#include "video.h"
#include "video_codec.h"
#include "video_decompress.h"
#include "video_display.h"
#include "vo_postprocess.h"

struct state_decoder;

struct video_frame * reconfigure_decoder(struct state_decoder * const decoder, struct video_desc desc,
                                struct video_frame *frame);
typedef void (*change_il_t)(char *dst, char *src, int linesize, int height);

enum decoder_type_t {
        UNSET,
        LINE_DECODER,
        EXTERNAL_DECODER
};

struct line_decoder {
        int                  base_offset; /* from the beginning of buffer */
        double               src_bpp;
        double               dst_bpp;
        int                  rshift;
        int                  gshift;
        int                  bshift;
        decoder_t            decode_line;
        unsigned int         dst_linesize; /* framebuffer pitch */
        unsigned int         dst_pitch; /* framebuffer pitch - it can be larger if SDL resolution is larger than data */
        unsigned int         src_linesize; /* display data pitch */
};

struct state_decoder {
        struct video_desc received_vid_desc;
        struct video_desc display_desc;
        
        /* requested values */
        int               requested_pitch;
        int               rshift, gshift, bshift;
        int               max_substreams;
        
        struct display   *display;
        codec_t          *native_codecs;
        size_t            native_count;
        enum interlacing_t    *disp_supported_il;
        size_t            disp_supported_il_cnt;
        change_il_t       change_il;
        
        /* actual values */
        enum decoder_type_t decoder_type; 
        struct {
                struct line_decoder *line_decoder;
                struct {                           /* OR - it is not union for easier freeing*/
                        const struct decode_from_to *ext_decoder_funcs;
                        int *total_bytes;
                        void *ext_decoder_state;
                        char **ext_recv_buffer;
                };
        };
        codec_t           out_codec;
        int               pitch;
        
        struct {
                struct vo_postprocess_state *postprocess;
                struct video_frame *pp_frame;
        };

        unsigned int      video_mode;
        
        unsigned          merged_fb:1;
};

struct state_decoder *decoder_init(char *requested_mode, char *postprocess)
{
        struct state_decoder *s;
        
        s = (struct state_decoder *) calloc(1, sizeof(struct state_decoder));
        s->native_codecs = NULL;
        s->disp_supported_il = NULL;
        s->postprocess = NULL;
        s->change_il = NULL;
        s->video_mode = VIDEO_NORMAL;
        
        if(requested_mode) {
                /* these are data comming from newtork ! */
                if(strcasecmp(requested_mode, "help") == 0) {
                        printf("Video mode options\n\n");
                        printf("-M {tiled-4K | 3D | dual-link }\n");
                        free(s);
                        return NULL;
                } else if(strcasecmp(requested_mode, "tiled-4K") == 0) {
                        s->video_mode = VIDEO_4K;
                } else if(strcasecmp(requested_mode, "3D") == 0) {
                        s->video_mode = VIDEO_STEREO;
                } else if(strcasecmp(requested_mode, "dual-link") == 0) {
                        s->video_mode = VIDEO_DUAL;
                } else {
                        fprintf(stderr, "[decoder] Unknown video mode (see -M help)\n");
                        free(s);
                        return NULL;
                }
        }
        s->max_substreams = get_video_mode_tiles_x(s->video_mode)
                        * get_video_mode_tiles_y(s->video_mode);

        if(postprocess) {
                s->postprocess = vo_postprocess_init(postprocess);
                if(!s->postprocess) {
                        fprintf(stderr, "Initializing postprocessor \"%s\" failed.\n", postprocess);
                        free(s);
                        return NULL;
                }
        }
        
        return s;
}

void decoder_register_video_display(struct state_decoder *decoder, struct display *display)
{
        int ret, i;
        decoder->display = display;
        
        free(decoder->native_codecs);
        decoder->native_count = 20 * sizeof(codec_t);
        decoder->native_codecs = (codec_t *)
                malloc(decoder->native_count * sizeof(codec_t));
        ret = display_get_property(decoder->display, DISPLAY_PROPERTY_CODECS, decoder->native_codecs, &decoder->native_count);
        decoder->native_count /= sizeof(codec_t);
        if(!ret) {
                fprintf(stderr, "Failed to query codecs from video display.");
                exit_uv(129);
                return;
        }
        
        /* next check if we didn't receive alias for UYVY */
        for(i = 0; i < (int) decoder->native_count; ++i) {
                assert(decoder->native_codecs[i] != Vuy2 &&
                                decoder->native_codecs[i] != DVS8);
        }


        free(decoder->disp_supported_il);
        decoder->disp_supported_il_cnt = 20 * sizeof(enum interlacing_t);
        decoder->disp_supported_il = malloc(decoder->disp_supported_il_cnt);
        ret = display_get_property(decoder->display, DISPLAY_PROPERTY_SUPPORTED_IL_MODES, decoder->disp_supported_il, &decoder->disp_supported_il_cnt);
        if(ret) {
                decoder->disp_supported_il_cnt /= sizeof(enum interlacing_t);
        } else {
                enum interlacing_t tmp[] = { PROGRESSIVE, INTERLACED_MERGED, SEGMENTED_FRAME}; /* default if not said othervise */
                memcpy(decoder->disp_supported_il, tmp, sizeof(tmp));
                decoder->disp_supported_il_cnt = sizeof(tmp) / sizeof(enum interlacing_t);
        }
}

void decoder_destroy(struct state_decoder *decoder)
{
        if(!decoder)
                return;

        if(decoder->ext_decoder_funcs) {
                decoder->ext_decoder_funcs->done(decoder->ext_decoder_state);
                decoder->ext_decoder_funcs = NULL;
        }
        if(decoder->ext_recv_buffer) {
                char **buf = decoder->ext_recv_buffer;
                while(*buf != NULL) {
                        free(*buf);
                        buf++;
                }
                free(decoder->total_bytes);
                free(decoder->ext_recv_buffer);
                decoder->ext_recv_buffer = NULL;
        }
        if(decoder->pp_frame) {
                vo_postprocess_done(decoder->postprocess);
                decoder->pp_frame = NULL;
        }
        free(decoder->native_codecs);
        free(decoder->disp_supported_il);
        free(decoder);
}

static codec_t choose_codec_and_decoder(struct state_decoder * const decoder, struct video_desc desc,
                                codec_t *in_codec, decoder_t *decode_line)
{
        codec_t out_codec;
        *decode_line = NULL;
        *in_codec = desc.color_spec;
        
        /* first deal with aliases */
        if(*in_codec == DVS8 || *in_codec == Vuy2) {
                *in_codec = UYVY;
        }
        
        size_t native;
        /* first check if the codec is natively supported */
        for(native = 0u; native < decoder->native_count; ++native)
        {
                out_codec = decoder->native_codecs[native];
                if(out_codec == DVS8 || out_codec == Vuy2)
                        out_codec = UYVY;
                if(*in_codec == out_codec) {
                        if((out_codec == DXT1 || out_codec == DXT1_YUV ||
                                        out_codec == DXT5)
                                        && decoder->video_mode != VIDEO_NORMAL)
                                continue; /* it is a exception, see NOTES #1 */
                        if(*in_codec == RGBA || /* another exception - we may change shifts */
                                        *in_codec == RGB)
                                continue;
                        
                        *decode_line = (decoder_t) memcpy;
                        decoder->decoder_type = LINE_DECODER;
                        
                        goto after_linedecoder_lookup;
                }
        }
        /* otherwise if we have line decoder */
        int trans;
        for(trans = 0; line_decoders[trans].line_decoder != NULL;
                                ++trans) {
                
                for(native = 0; native < decoder->native_count; ++native)
                {
                        out_codec = decoder->native_codecs[native];
                        if(out_codec == DVS8 || out_codec == Vuy2)
                                out_codec = UYVY;
                        if(*in_codec == line_decoders[trans].from &&
                                        out_codec == line_decoders[trans].to) {
                                                
                                *decode_line = line_decoders[trans].line_decoder;
                                
                                decoder->decoder_type = LINE_DECODER;
                                goto after_linedecoder_lookup;
                        }
                }
        }
        
after_linedecoder_lookup:

        /* we didn't find line decoder. So try now regular (aka DXT) decoder */
        if(*decode_line == NULL) {
                for(native = 0; native < decoder->native_count; ++native)
                {
                        int trans;
                        out_codec = decoder->native_codecs[native];
                        if(out_codec == DVS8 || out_codec == Vuy2)
                                out_codec = UYVY;
                                
                        for(trans = 0; decoders[trans].init != NULL;
                                        ++trans) {
                                if(*in_codec == decoders[trans].from &&
                                                out_codec == decoders[trans].to) {
                                        decoder->decoder_type = EXTERNAL_DECODER;
                                        decoder->ext_decoder_funcs = &decoders[trans];
                                        goto after_decoder_lookup;
                                }
                        }
                }
        }
after_decoder_lookup:

        if(decoder->decoder_type == UNSET) {
                fprintf(stderr, "Unable to find decoder for input codec!!!");
                exit_uv(128);
                return (codec_t) -1;
        }
        
        decoder->out_codec = out_codec;
        return out_codec;
}

static change_il_t select_il_func(enum interlacing_t in_il, enum interlacing_t *supported, int il_out_cnt, /*out*/ enum interlacing_t *out_il)
{
        struct transcode_t { enum interlacing_t in; enum interlacing_t out; change_il_t func; };

        struct transcode_t transcode[] = {
                {UPPER_FIELD_FIRST, INTERLACED_MERGED, il_upper_to_merged},
                {INTERLACED_MERGED, UPPER_FIELD_FIRST, il_merged_to_upper}
        };

        int i;
        /* first try to check if it can be nativelly displayed */
        for (i = 0; i < il_out_cnt; ++i) {
                if(in_il == supported[i]) {
                        *out_il = in_il;
                        return NULL;
                }
        }

        for (i = 0; i < il_out_cnt; ++i) {
                size_t j;
                for (j = 0; j < sizeof(transcode) / sizeof(struct transcode_t); ++j) {
                        if(in_il == transcode[j].in && supported[i] == transcode[j].out) {
                                *out_il = transcode[j].out;
                                return transcode[j].func;
                        }
                }
        }
}

struct video_frame * reconfigure_decoder(struct state_decoder * const decoder, struct video_desc desc,
                                struct video_frame *frame_display)
{
        codec_t out_codec, in_codec;
        decoder_t decode_line;
        enum interlacing_t display_il;
        struct video_frame *frame;
        int render_mode;
        int i;
        
        assert(decoder != NULL);
        assert(decoder->native_codecs != NULL);
        
        free(decoder->line_decoder);
        decoder->line_decoder = NULL;
        decoder->decoder_type = UNSET;
        if(decoder->ext_decoder_funcs) {
                decoder->ext_decoder_funcs->done(decoder->ext_decoder_state);
                decoder->ext_decoder_funcs = NULL;
        }
        if(decoder->ext_recv_buffer) {
                char **buf = decoder->ext_recv_buffer;
                while(*buf != NULL) {
                        free(*buf);
                        buf++;
                }
                free(decoder->total_bytes);
                free(decoder->ext_recv_buffer);
                decoder->ext_recv_buffer = NULL;
        }

        desc.tile_count = get_video_mode_tiles_x(decoder->video_mode)
                        * get_video_mode_tiles_y(decoder->video_mode);
        
        out_codec = choose_codec_and_decoder(decoder, desc, &in_codec, &decode_line);
        if(out_codec == (codec_t) -1)
                return NULL;
        struct video_desc display_desc = desc;

        if(decoder->postprocess) {
                struct video_desc pp_desc = desc;
                pp_desc.color_spec = out_codec;
                decoder->pp_frame = vo_postprocess_reconfigure(decoder->postprocess, pp_desc);
                vo_postprocess_get_out_desc(decoder->postprocess, &display_desc, &render_mode);
        }
        
        if(!is_codec_opaque(out_codec)) {
                decoder->change_il = select_il_func(desc.interlacing, decoder->disp_supported_il, decoder->disp_supported_il_cnt, &display_il);
        } else {
                decoder->change_il = NULL;
        }


        size_t len = sizeof(int);
        int ret;

        int display_mode;
        ret = display_get_property(decoder->display, DISPLAY_PROPERTY_VIDEO_MODE,
                        &display_mode, &len);
        if(!ret) {
                debug_msg("Failed to get video display mode.");
                display_mode = DISPLAY_PROPERTY_VIDEO_MERGED;
        }

        if (!decoder->postprocess) { /* otherwise we need postprocessor mode, which we obtained before */
                render_mode = display_mode;
        }

        display_desc.color_spec = out_codec;
        display_desc.interlacing = display_il;
        if(!decoder->postprocess && display_mode == DISPLAY_PROPERTY_VIDEO_MERGED) {
                display_desc.width *= get_video_mode_tiles_x(decoder->video_mode);
                display_desc.height *= get_video_mode_tiles_y(decoder->video_mode);
                display_desc.tile_count = 1;
        }

        if(!video_desc_eq(decoder->display_desc, display_desc))
        {
                /*
                 * TODO: put frame should be definitely here. On the other hand, we cannot be sure
                 * that vo driver is initialized so far:(
                 */
                //display_put_frame(decoder->display, frame);
                /* reconfigure VO and give it opportunity to pass us pitch */        
                display_reconfigure(decoder->display, display_desc);
                frame_display = display_get_frame(decoder->display);
                decoder->display_desc = display_desc;
        }
        if(decoder->postprocess) {
                frame = decoder->pp_frame;
        } else {
                frame = frame_display;
        }
        
        ret = display_get_property(decoder->display, DISPLAY_PROPERTY_RSHIFT,
                        &decoder->rshift, &len);
        if(!ret) {
                debug_msg("Failed to get properties from video driver.");
        }
        ret = display_get_property(decoder->display, DISPLAY_PROPERTY_GSHIFT,
                        &decoder->gshift, &len);
        if(!ret) {
                debug_msg("Failed to get properties from video driver.");
        }
        ret = display_get_property(decoder->display, DISPLAY_PROPERTY_BSHIFT,
                        &decoder->bshift, &len);
        if(!ret) {
                debug_msg("Failed to get properties from video driver.");
        }
        
        ret = display_get_property(decoder->display, DISPLAY_PROPERTY_BUF_PITCH,
                        &decoder->requested_pitch, &len);
        if(!ret) {
                debug_msg("Failed to get pitch from video driver.");
                decoder->requested_pitch = PITCH_DEFAULT;
        }
        



        int linewidth;
        if(render_mode == DISPLAY_PROPERTY_VIDEO_SEPARATE_TILES) {
                linewidth = desc.width; 
        } else {
                linewidth = desc.width * get_video_mode_tiles_x(decoder->video_mode);
        }


        if(!decoder->postprocess) {
                if(decoder->requested_pitch == PITCH_DEFAULT)
                        decoder->pitch = vc_get_linesize(linewidth, out_codec);
                else
                        decoder->pitch = decoder->requested_pitch;
        } else {
                decoder->pitch = vc_get_linesize(linewidth, out_codec);
        }

        int src_x_tiles = get_video_mode_tiles_x(decoder->video_mode);
        int src_y_tiles = get_video_mode_tiles_y(decoder->video_mode);
        
        if(decoder->decoder_type == LINE_DECODER) {
                decoder->line_decoder = malloc(src_x_tiles * src_y_tiles *
                                        sizeof(struct line_decoder));                
                if(render_mode == DISPLAY_PROPERTY_VIDEO_MERGED && decoder->video_mode == VIDEO_NORMAL) {
                        struct line_decoder *out = &decoder->line_decoder[0];
                        out->base_offset = 0;
                        out->src_bpp = get_bpp(in_codec);
                        out->dst_bpp = get_bpp(out_codec);
                        out->rshift = decoder->rshift;
                        out->gshift = decoder->gshift;
                        out->bshift = decoder->bshift;
                
                        out->decode_line = decode_line;
                        out->dst_pitch = decoder->pitch;
                        out->src_linesize = vc_get_linesize(desc.width, in_codec);
                        out->dst_linesize = vc_get_linesize(desc.width, out_codec);
                        decoder->merged_fb = TRUE;
                } else if(render_mode == DISPLAY_PROPERTY_VIDEO_MERGED
                                && decoder->video_mode != VIDEO_NORMAL) {
                        int x, y;
                        for(x = 0; x < src_x_tiles; ++x) {
                                for(y = 0; y < src_y_tiles; ++y) {
                                        struct line_decoder *out = &decoder->line_decoder[x + 
                                                        src_x_tiles * y];
                                        out->base_offset = y * (desc.height)
                                                        * decoder->pitch + 
                                                        vc_get_linesize(x * desc.width, out_codec);

                                        out->src_bpp = get_bpp(in_codec);
                                        out->dst_bpp = get_bpp(out_codec);

                                        out->rshift = decoder->rshift;
                                        out->gshift = decoder->gshift;
                                        out->bshift = decoder->bshift;
                
                                        out->decode_line = decode_line;

                                        out->dst_pitch = decoder->pitch;
                                        out->src_linesize =
                                                vc_get_linesize(desc.width, in_codec);
                                        out->dst_linesize =
                                                vc_get_linesize(desc.width, out_codec);
                                }
                        }
                        decoder->merged_fb = TRUE;
                } else if (render_mode == DISPLAY_PROPERTY_VIDEO_SEPARATE_TILES) {
                        int x, y;
                        for(x = 0; x < src_x_tiles; ++x) {
                                for(y = 0; y < src_y_tiles; ++y) {
                                        struct line_decoder *out = &decoder->line_decoder[x + 
                                                        src_x_tiles * y];
                                        out->base_offset = 0;
                                        out->src_bpp = get_bpp(in_codec);
                                        out->dst_bpp = get_bpp(out_codec);
                                        out->rshift = decoder->rshift;
                                        out->gshift = decoder->gshift;
                                        out->bshift = decoder->bshift;
                
                                        out->decode_line = decode_line;
                                        out->src_linesize =
                                                vc_get_linesize(desc.width, in_codec);
                                        out->dst_pitch = 
                                                out->dst_linesize =
                                                vc_get_linesize(desc.width, out_codec);
                                }
                        }
                        decoder->merged_fb = FALSE;
                }
        } else if (decoder->decoder_type == EXTERNAL_DECODER) {
                int buf_size;
                int i;
                
                decoder->ext_decoder_state = decoder->ext_decoder_funcs->init();
                buf_size = decoder->ext_decoder_funcs->reconfigure(decoder->ext_decoder_state, desc, 
                                decoder->rshift, decoder->gshift, decoder->bshift, decoder->pitch , out_codec);
                if(!buf_size) {
                        return NULL;
                }
                decoder->ext_recv_buffer = malloc((src_x_tiles * src_y_tiles + 1) * sizeof(char *));
                decoder->total_bytes = calloc(1, (src_x_tiles * src_y_tiles) * sizeof(int));
                for (i = 0; i < src_x_tiles * src_y_tiles; ++i)
                        decoder->ext_recv_buffer[i] = malloc(buf_size);
                decoder->ext_recv_buffer[i] = NULL;
                if(render_mode == DISPLAY_PROPERTY_VIDEO_SEPARATE_TILES) {
                        decoder->merged_fb = FALSE;
                } else {
                        decoder->merged_fb = TRUE;
                }
        }
        
        return frame_display;
}

struct node {
        struct node *next;
        int val;
};

struct linked_list {
        struct node *head;
};


struct linked_list  *ll_create()
{
        return (struct linked_list *) calloc(1, sizeof(struct linked_list));
}

void ll_insert(struct linked_list *ll, int val) {
        struct node *cur;
        struct node **ref;
        if(!ll->head) {
                ll->head = malloc(sizeof(struct node));
                ll->head->val = val;
                ll->head->next = NULL;
                return;
        }
        ref = &ll->head;
        cur = ll->head;
        while (cur != NULL) {
                if (val == cur->val) return;
                if (val < cur->val) {
                        struct node *new_node = malloc(sizeof(struct node));
                        (*ref) = new_node; 
                        new_node->val = val;
                        new_node->next = cur;
                        return;
                }
                ref = &cur->next;
                cur = cur->next;
        }
        struct node *new_node = malloc(sizeof(struct node));
        (*ref) = new_node; 
        new_node->val = val;
        new_node->next = NULL;
}

void ll_destroy(struct linked_list *ll) {
        struct node *cur = ll->head;
        struct node *tmp = tmp;

        while (cur != NULL) {
                tmp = cur->next;
                free(cur);
                cur = tmp;
        }
        free(ll);
}

int ll_count (struct linked_list *ll) {
        int ret = 0;
        struct node *cur = ll->head;
        while(cur != NULL) {
                ++ret;
                cur = cur->next;
        }
        return ret;
}

int decode_frame(struct coded_data *cdata, struct video_frame *frame, struct state_decoder *decoder)
{
        int ret = TRUE;
        uint32_t width;
        uint32_t height;
        uint32_t offset;
        enum interlacing_t interlacing;
        int len;
        codec_t color_spec;
        rtp_packet *pckt;
        unsigned char *source;
<<<<<<< HEAD
        video_payload_hdr_t *hdr;
=======
        payload_hdr_t *hdr;
        char *data;
>>>>>>> af87e8ea
        uint32_t data_pos;
        int prints=0;
        double fps;
        struct tile *tile = NULL;
        uint32_t tmp;
        uint32_t substream;
        int fps_pt, fpsd, fd, fi;

        struct xor_session **xors = calloc(10, sizeof(struct xor_session *));
        uint16_t last_rtp_seq;
        struct linked_list *pckt_list = ll_create();
        uint32_t total_packets_sent = 0u;

        perf_record(UVP_DECODEFRAME, frame);

        if(!frame)
                return;

        if(decoder->decoder_type == EXTERNAL_DECODER) {
                memset(decoder->total_bytes, 0, sizeof(int) * 2); 
        }

        while (cdata != NULL) {
                pckt = cdata->data;
<<<<<<< HEAD
                hdr = (video_payload_hdr_t *) pckt->data;
                width = ntohs(hdr->hres);
                height = ntohs(hdr->vres);
                color_spec = get_codec_from_fcc(ntohl(hdr->fourcc));
                len = pckt->data_len - sizeof(video_payload_hdr_t);
                data_pos = ntohl(hdr->offset);
                tmp = ntohl(hdr->substream_bufnum);
                substream = tmp >> 22;

                tmp = ntohl(hdr->il_fps);
                interlacing = (enum interlacing_t) (tmp >> 29);
                fps_pt = (tmp >> 19) & 0x3ff;
                fpsd = (tmp >> 15) & 0xf;
                fd = (tmp >> 14) & 0x1;
                fi = (tmp >> 13) & 0x1;

                fps = compute_fps(fps_pt, fpsd, fd, fi);

                if(substream >= decoder->max_substreams) {
                        fprintf(stderr, "[decoder] received substream ID %d. Expecting at most %d substreams. Did you set -M option?\n", substream, decoder->max_substreams);
                        exit_uv(1);
                        return;
=======
                hdr = (payload_hdr_t *) pckt->data;
                if(pckt->pt == 120) {
                                total_packets_sent = ntohl(* (uint32_t *) pckt->data);
                                cdata = cdata->nxt;
                                continue;
                }
                if(pckt->pt >= 98) {
                        struct xor_session *xor;
                        xor = xors[pckt->pt - 98];
                        if(xor && last_rtp_seq < pckt->seq) {
                                        xor_restore_invalidate(xor);
                        }
                        last_rtp_seq = pckt->seq;
                        if(!xor) {
                                xor = xors[pckt->pt - 98] = 
                                                xor_restore_init();
                                /* register the xor packet */
                                xor_restore_start(xor, pckt->data);
                                cdata = cdata->nxt;
                                /* and jump to next */
                                continue;
                        } else {
                                int ret = FALSE;
                                rtp_packet *pckt_old = pckt;
                                /* try to restore packet */
                                ret = xor_restore_packet(xor, &hdr);
                                /* register current xor packet */
                                xor_restore_start(xor, pckt_old->data);
                                /* if we didn't recovered any packet, jump to next */
                                if(!ret) {
                                        cdata = cdata->nxt;
                                        continue;
                                }
                                /* otherwise process the restored packet */
                        }
                } else {
                        int i = 0;
                        while (xors[i]) {
                                if(xors[i]) {
                                        if(last_rtp_seq >= pckt->seq) {
                                                xor_add_packet(xors[i], hdr, (char *) hdr + sizeof(payload_hdr_t), ntohs(hdr->length));
                                        } else {
                                                xor_restore_invalidate(xors[i]);
                                        }

                                        last_rtp_seq = pckt->seq;
                                }
                                i++;
                        }
                }
                data = (char *) hdr + sizeof(payload_hdr_t);
                width = ntohs(hdr->width);
                height = ntohs(hdr->height);
                color_spec = hdr->colorspc;
                len = ntohs(hdr->length);
                data_pos = ntohl(hdr->offset);
                fps = ntohl(hdr->fps)/65536.0;
                aux = ntohl(hdr->aux);
                tile_info = ntoh_uint2tileinfo(hdr->tileinfo);
                
                ll_insert(pckt_list, (tile_info.pos_x + tile_info.pos_y * tile_info.x_count) * (1<<24) + data_pos);

                if(aux & AUX_TILED) {
                        width = width * tile_info.x_count;
                        height = height * tile_info.y_count;
                } else {
                        tile_info.x_count = 1;
                        tile_info.y_count = 1;
                        tile_info.pos_x = 0;
                        tile_info.pos_y = 0;
>>>>>>> af87e8ea
                }

                
                /* Critical section 
                 * each thread *MUST* wait here if this condition is true
                 */
                if (!(decoder->received_vid_desc.width == width &&
                      decoder->received_vid_desc.height == height &&
                      decoder->received_vid_desc.color_spec == color_spec &&
                      decoder->received_vid_desc.interlacing == interlacing  &&
                      //decoder->received_vid_desc.video_type == video_type &&
                      decoder->received_vid_desc.fps == fps
                      )) {
                        decoder->received_vid_desc.width = width;
                        decoder->received_vid_desc.height = height;
                        decoder->received_vid_desc.color_spec = color_spec;
                        decoder->received_vid_desc.interlacing = interlacing;
                        decoder->received_vid_desc.fps = fps;

                        frame = reconfigure_decoder(decoder, decoder->received_vid_desc,
                                        frame);
                        if(!frame) {
                                return;
                        }
                }
                
                if(!decoder->postprocess) {
                        if (!decoder->merged_fb) {
                                tile = vf_get_tile(frame, substream);
                        } else {
                                tile = vf_get_tile(frame, 0);
                        }
                } else {
                        if (!decoder->merged_fb) {
                                tile = vf_get_tile(decoder->pp_frame, substream);
                        } else {
                                tile = vf_get_tile(decoder->pp_frame, 0);
                        }
                }
                
                if(decoder->decoder_type == LINE_DECODER) {
                        struct line_decoder *line_decoder = 
                                &decoder->line_decoder[substream];
                        
                        /* End of critical section */
        
                        /* MAGIC, don't touch it, you definitely break it 
                         *  *source* is data from network, *destination* is frame buffer
                         */
        
                        /* compute Y pos in source frame and convert it to 
                         * byte offset in the destination frame
                         */
                        int y = (data_pos / line_decoder->src_linesize) * line_decoder->dst_pitch;
        
                        /* compute X pos in source frame */
                        int s_x = data_pos % line_decoder->src_linesize;
        
                        /* convert X pos from source frame into the destination frame.
                         * it is byte offset from the beginning of a line. 
                         */
                        int d_x = ((int)((s_x) / line_decoder->src_bpp)) *
                                line_decoder->dst_bpp;
        
                        /* pointer to data payload in packet */
<<<<<<< HEAD
                        source = (unsigned char*)(pckt->data + sizeof(video_payload_hdr_t));
=======
                        source = (unsigned char*)(data);
>>>>>>> af87e8ea
        
                        /* copy whole packet that can span several lines. 
                         * we need to clip data (v210 case) or center data (RGBA, R10k cases)
                         */
                        while (len > 0) {
                                /* len id payload length in source BPP
                                 * decoder needs len in destination BPP, so convert it 
                                 */                        
                                int l = ((int)(len / line_decoder->src_bpp)) * line_decoder->dst_bpp;
        
                                /* do not copy multiple lines, we need to 
                                 * copy (& clip, center) line by line 
                                 */
                                if (l + d_x > (int) line_decoder->dst_linesize) {
                                        l = line_decoder->dst_linesize - d_x;
                                }
        
                                /* compute byte offset in destination frame */
                                offset = y + d_x;
        
                                /* watch the SEGV */
                                if (l + line_decoder->base_offset + offset <= tile->data_len) {
                                        /*decode frame:
                                         * we have offset for destination
                                         * we update source contiguously
                                         * we pass {r,g,b}shifts */
                                        line_decoder->decode_line((unsigned char*)tile->data + line_decoder->base_offset + offset, source, l,
                                                       line_decoder->rshift, line_decoder->gshift,
                                                       line_decoder->bshift);
                                        /* we decoded one line (or a part of one line) to the end of the line
                                         * so decrease *source* len by 1 line (or that part of the line */
                                        len -= line_decoder->src_linesize - s_x;
                                        /* jump in source by the same amount */
                                        source += line_decoder->src_linesize - s_x;
                                } else {
                                        /* this should not ever happen as we call reconfigure before each packet
                                         * iff reconfigure is needed. But if it still happens, something is terribly wrong
                                         * say it loudly 
                                         */
                                        if((prints % 100) == 0) {
                                                fprintf(stderr, "WARNING!! Discarding input data as frame buffer is too small.\n"
                                                                "Well this should not happened. Expect troubles pretty soon.\n");
                                        }
                                        prints++;
                                        len = 0;
                                }
                                /* each new line continues from the beginning */
                                d_x = 0;        /* next line from beginning */
                                s_x = 0;
                                y += line_decoder->dst_pitch;  /* next line */
                        }
                } else if(decoder->decoder_type == EXTERNAL_DECODER) {
<<<<<<< HEAD
                        //int pos = (substream >> 3) & 0x7 + (substream & 0x7) * frame->grid_width;
                        memcpy(decoder->ext_recv_buffer[substream] + data_pos, (unsigned char*)(pckt->data + sizeof(video_payload_hdr_t)),
=======
                        int pos = tile_info.pos_x + tile_info.x_count * tile_info.pos_y;
                        memcpy(decoder->ext_recv_buffer[pos] + data_pos, (unsigned char*)(data),
>>>>>>> af87e8ea
                                len);
                        decoder->total_bytes[substream] = max(decoder->total_bytes[substream], data_pos + len);
                }

                cdata = cdata->nxt;
        }

        if(total_packets_sent && total_packets_sent != ll_count(pckt_list)) {
                fprintf(stderr, "Frame incomplete: expected %u packets, got %u.\n",
                                (unsigned int) total_packets_sent, (unsigned int) ll_count(pckt_list));
                ret = FALSE;
                goto cleanup;
        }
        
        if(decoder->decoder_type == EXTERNAL_DECODER) {
                int tile_width = decoder->received_vid_desc.width; // get_video_mode_tiles_x(decoder->video_mode);
                int tile_height = decoder->received_vid_desc.height; // get_video_mode_tiles_y(decoder->video_mode);
                int x, y;
                struct video_frame *output;
                if(decoder->postprocess) {
                        output = decoder->pp_frame;
                } else {
                        output = frame;
                }
                for (x = 0; x < get_video_mode_tiles_x(decoder->video_mode); ++x) {
                        for (y = 0; y < get_video_mode_tiles_y(decoder->video_mode); ++y) {
                                int pos = x + get_video_mode_tiles_x(decoder->video_mode) * y;
                                char *out;
                                if(decoder->merged_fb) {
                                        tile = vf_get_tile(output, 0);
                                        out = tile->data + y * decoder->pitch * tile_height +
                                                vc_get_linesize(tile_width, decoder->out_codec) * x;
                                } else {
                                        tile = vf_get_tile(output, x);
                                        out = tile->data;
                                }
                                decoder->ext_decoder_funcs->decompress(decoder->ext_decoder_state,
                                                (unsigned char *) out,
                                                (unsigned char *) decoder->ext_recv_buffer[pos],
                                                decoder->total_bytes[pos]);
                        }
                }
        }
        
        if(decoder->postprocess) {
                vo_postprocess(decoder->postprocess,
                               decoder->pp_frame,
                               frame,
                               decoder->requested_pitch);
        }

<<<<<<< HEAD
        if(decoder->change_il) {
                int i;
                for(i = 0; i < frame->tile_count; ++i) {
                        struct tile *tile = vf_get_tile(frame, i);
                        decoder->change_il(tile->data, tile->data, vc_get_linesize(tile->width, decoder->out_codec), tile->height);
                }
        }
=======
cleanup:
        ll_destroy(pckt_list);
        int i = 0;
        while (xors[i]) {
                xor_restore_destroy(xors[i]);
                ++i;
        }

        return ret;
>>>>>>> af87e8ea
}<|MERGE_RESOLUTION|>--- conflicted
+++ resolved
@@ -658,12 +658,8 @@
         codec_t color_spec;
         rtp_packet *pckt;
         unsigned char *source;
-<<<<<<< HEAD
         video_payload_hdr_t *hdr;
-=======
-        payload_hdr_t *hdr;
         char *data;
->>>>>>> af87e8ea
         uint32_t data_pos;
         int prints=0;
         double fps;
@@ -688,30 +684,6 @@
 
         while (cdata != NULL) {
                 pckt = cdata->data;
-<<<<<<< HEAD
-                hdr = (video_payload_hdr_t *) pckt->data;
-                width = ntohs(hdr->hres);
-                height = ntohs(hdr->vres);
-                color_spec = get_codec_from_fcc(ntohl(hdr->fourcc));
-                len = pckt->data_len - sizeof(video_payload_hdr_t);
-                data_pos = ntohl(hdr->offset);
-                tmp = ntohl(hdr->substream_bufnum);
-                substream = tmp >> 22;
-
-                tmp = ntohl(hdr->il_fps);
-                interlacing = (enum interlacing_t) (tmp >> 29);
-                fps_pt = (tmp >> 19) & 0x3ff;
-                fpsd = (tmp >> 15) & 0xf;
-                fd = (tmp >> 14) & 0x1;
-                fi = (tmp >> 13) & 0x1;
-
-                fps = compute_fps(fps_pt, fpsd, fd, fi);
-
-                if(substream >= decoder->max_substreams) {
-                        fprintf(stderr, "[decoder] received substream ID %d. Expecting at most %d substreams. Did you set -M option?\n", substream, decoder->max_substreams);
-                        exit_uv(1);
-                        return;
-=======
                 hdr = (payload_hdr_t *) pckt->data;
                 if(pckt->pt == 120) {
                                 total_packets_sent = ntohl(* (uint32_t *) pckt->data);
@@ -762,29 +734,34 @@
                                 i++;
                         }
                 }
-                data = (char *) hdr + sizeof(payload_hdr_t);
-                width = ntohs(hdr->width);
-                height = ntohs(hdr->height);
-                color_spec = hdr->colorspc;
-                len = ntohs(hdr->length);
+                data = (char *) hdr + sizeof(video_payload_hdr_t);
+                width = ntohs(hdr->hres);
+                height = ntohs(hdr->vres);
+                color_spec = get_codec_from_fcc(ntohl(hdr->fourcc));
+                len = pckt->data_len - sizeof(video_payload_hdr_t);
                 data_pos = ntohl(hdr->offset);
-                fps = ntohl(hdr->fps)/65536.0;
-                aux = ntohl(hdr->aux);
-                tile_info = ntoh_uint2tileinfo(hdr->tileinfo);
-                
-                ll_insert(pckt_list, (tile_info.pos_x + tile_info.pos_y * tile_info.x_count) * (1<<24) + data_pos);
-
-                if(aux & AUX_TILED) {
-                        width = width * tile_info.x_count;
-                        height = height * tile_info.y_count;
-                } else {
-                        tile_info.x_count = 1;
-                        tile_info.y_count = 1;
-                        tile_info.pos_x = 0;
-                        tile_info.pos_y = 0;
->>>>>>> af87e8ea
-                }
-
+                tmp = ntohl(hdr->substream_bufnum);
+
+
+                substream = tmp >> 22;
+
+                tmp = ntohl(hdr->il_fps);
+                interlacing = (enum interlacing_t) (tmp >> 29);
+                fps_pt = (tmp >> 19) & 0x3ff;
+                fpsd = (tmp >> 15) & 0xf;
+                fd = (tmp >> 14) & 0x1;
+                fi = (tmp >> 13) & 0x1;
+
+                fps = compute_fps(fps_pt, fpsd, fd, fi);
+
+                if(substream >= decoder->max_substreams) {
+                        fprintf(stderr, "[decoder] received substream ID %d. Expecting at most %d substreams. Did you set -M option?\n", substream, decoder->max_substreams);
+                        exit_uv(1);
+                        return;
+                }
+
+
+                ll_insert(pckt_list, substream * (1<<24) + data_pos);
                 
                 /* Critical section 
                  * each thread *MUST* wait here if this condition is true
@@ -848,11 +825,7 @@
                                 line_decoder->dst_bpp;
         
                         /* pointer to data payload in packet */
-<<<<<<< HEAD
-                        source = (unsigned char*)(pckt->data + sizeof(video_payload_hdr_t));
-=======
                         source = (unsigned char*)(data);
->>>>>>> af87e8ea
         
                         /* copy whole packet that can span several lines. 
                          * we need to clip data (v210 case) or center data (RGBA, R10k cases)
@@ -905,13 +878,8 @@
                                 y += line_decoder->dst_pitch;  /* next line */
                         }
                 } else if(decoder->decoder_type == EXTERNAL_DECODER) {
-<<<<<<< HEAD
                         //int pos = (substream >> 3) & 0x7 + (substream & 0x7) * frame->grid_width;
                         memcpy(decoder->ext_recv_buffer[substream] + data_pos, (unsigned char*)(pckt->data + sizeof(video_payload_hdr_t)),
-=======
-                        int pos = tile_info.pos_x + tile_info.x_count * tile_info.pos_y;
-                        memcpy(decoder->ext_recv_buffer[pos] + data_pos, (unsigned char*)(data),
->>>>>>> af87e8ea
                                 len);
                         decoder->total_bytes[substream] = max(decoder->total_bytes[substream], data_pos + len);
                 }
@@ -963,7 +931,6 @@
                                decoder->requested_pitch);
         }
 
-<<<<<<< HEAD
         if(decoder->change_il) {
                 int i;
                 for(i = 0; i < frame->tile_count; ++i) {
@@ -971,7 +938,7 @@
                         decoder->change_il(tile->data, tile->data, vc_get_linesize(tile->width, decoder->out_codec), tile->height);
                 }
         }
-=======
+
 cleanup:
         ll_destroy(pckt_list);
         int i = 0;
@@ -981,5 +948,4 @@
         }
 
         return ret;
->>>>>>> af87e8ea
 }