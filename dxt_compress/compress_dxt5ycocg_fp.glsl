#version 130

#extension GL_EXT_gpu_shader4 : enable

#define lerp mix

// Image formats
const int FORMAT_RGB = 0;
const int FORMAT_YUV = 1;

// Covert YUV to RGB
vec3 ConvertYUVToRGB(vec3 color)
{
    float Y = color[0];
    float U = color[1] - 0.5;
    float V = color[2] - 0.5;
    Y = 1.1643 * (Y - 0.0625);

    float R = Y + 1.5958 * V;
    float G = Y - 0.39173 * U - 0.81290 * V;
    float B = Y + 2.017 * U;
    
    return vec3(R, G, B);
}

const float offset = 128.0 / 255.0;

vec3 ConvertRGBToYCoCg(vec3 color)
{
    float Y = (color.r + 2 * color.g + color.b) * 0.25;
    float Co = ( ( 2 * color.r - 2 * color.b      ) * 0.25 + offset );
    float Cg = ( (    -color.r + 2 * color.g - color.b) * 0.25 + offset );

    return vec3(Y, Co, Cg);
}

float colorDistance(vec3 c0, vec3 c1)
{
    return dot(c0-c1, c0-c1);
}
float colorDistance(vec2 c0, vec2 c1)
{
    return dot(c0-c1, c0-c1);
}

<<<<<<< HEAD
void ExtractColorBlock(out vec3 col[16], sampler2D image, vec4 texcoord, vec2 imageSize)
=======
void ExtractColorBlockRGB(out vec3 col[16], sampler2D image, vec4 texcoord, vec2 imageSize)
{
    vec2 texelSize = (1.0f / imageSize);
    vec2 tex = vec2(texcoord.x, texcoord.y);
    tex -= texelSize * vec2(2);
    for ( int i = 0; i < 4; i++ ) {
        for ( int j = 0; j < 4; j++ ) {
            col[i * 4 + j] = ConvertRGBToYCoCg(texture(image, tex + vec2(j, i) * texelSize).rgb);
        }
    }
}

void ExtractColorBlockYUV(out vec3 col[16], sampler2D image, vec4 texcoord, vec2 imageSize)
>>>>>>> c4865961
{
    vec2 texelSize = (1.0f / imageSize);
    vec2 tex = vec2(texcoord.x, texcoord.y);
    tex -= texelSize * vec2(2);
    for ( int i = 0; i < 4; i++ ) {
        for ( int j = 0; j < 4; j++ ) {
<<<<<<< HEAD
            col[i * 4 + j] = texture(image, tex + vec2(j, i) * texelSize).rgb;
=======
            col[i * 4 + j] = ConvertRGBToYCoCg(ConvertYUVToRGB(texture(image, tex + vec2(j, i) * texelSize).rgb));
>>>>>>> c4865961
        }
    }
}

void FindMinMaxColorsBox(vec3 block[16], out vec3 mincol, out vec3 maxcol)
{
    mincol = block[0];
    maxcol = block[0];
    
    for ( int i = 1; i < 16; i++ ) {
        mincol = min(mincol, block[i]);
        maxcol = max(maxcol, block[i]);
    }
}

void InsetBBox(inout vec3 mincol, inout vec3 maxcol)
{
    vec3 inset = (maxcol - mincol) / 16.0 - (8.0 / 255.0) / 16;
    mincol = clamp(mincol + inset, 0.0, 1.0);
    maxcol = clamp(maxcol - inset, 0.0, 1.0);
}
void InsetYBBox(inout float mincol, inout float maxcol)
{
    float inset = (maxcol - mincol) / 32.0 - (16.0 / 255.0) / 32.0;
    mincol = clamp(mincol + inset, 0.0, 1.0);
    maxcol = clamp(maxcol - inset, 0.0, 1.0);
}
void InsetCoCgBBox(inout vec2 mincol, inout vec2 maxcol)
{
    vec2 inset = (maxcol - mincol) / 16.0 - (8.0 / 255.0) / 16;
    mincol = clamp(mincol + inset, 0.0, 1.0);
    maxcol = clamp(maxcol - inset, 0.0, 1.0);
}

void SelectDiagonal(vec3 block[16], inout vec3 mincol, inout vec3 maxcol)
{
    vec3 center = (mincol + maxcol) * 0.5;

    vec2 cov = vec2(0, 0);
    for (int i = 0; i < 16; i++) {
        vec3 t = block[i] - center;
        cov.x += t.x * t.z;
        cov.y += t.y * t.z;
    }

    if (cov.x < 0) {
        float temp = maxcol.x;
        maxcol.x = mincol.x;
        mincol.x = temp;
    }
    if (cov.y < 0) {
        float temp = maxcol.y;
        maxcol.y = mincol.y;
        mincol.y = temp;
    }
}

vec3 RoundAndExpand(vec3 v, out uint w)
{
    uvec3 c = uvec3(round(v * vec3(31, 63, 31)));
    w = (c.r << 11) | (c.g << 5) | c.b;

    c.rb = (c.rb << 3) | (c.rb >> 2);
    c.g = (c.g << 2) | (c.g >> 4);

    return vec3(c) * (1.0 / 255.0);
}

uint EmitEndPointsDXT1(inout vec3 mincol, inout vec3 maxcol)
{
    uvec2 outp;
    maxcol = RoundAndExpand(maxcol, outp.x);
    mincol = RoundAndExpand(mincol, outp.y);

    // We have to do this in case we select an alternate diagonal.
    if (outp.x < outp.y) {
        vec3 tmp = mincol;
        mincol = maxcol;
        maxcol = tmp;
        return outp.y | (outp.x << 16);
    }

    return outp.x | (outp.y << 16);
}

uint ScaleYCoCg(vec2 minColor, vec2 maxColor)
{
    vec2 m0 = abs(minColor - offset);
    vec2 m1 = abs(maxColor - offset);

    float m = max(max(m0.x, m0.y), max(m1.x, m1.y));

    const float s0 = 64.0 / 255.0;
    const float s1 = 32.0 / 255.0;

    uint scale = 1u;
    if ( m < s0 )
        scale = 2u;
    if ( m < s1 )
        scale = 4u;

    return scale;
}

void SelectYCoCgDiagonal(const vec3 block[16], inout vec2 minColor, inout vec2 maxColor)
{
    vec2 mid = (maxColor + minColor) * 0.5;

    float cov = 0;
    for ( int i = 0; i < 16; i++ ) {
        vec2 t = block[i].yz - mid;
        cov += t.x * t.y;
    }
    if ( cov < 0 ) {
        float tmp = maxColor.y;
        maxColor.y = minColor.y;
        minColor.y = tmp;
    }
}

uint EmitEndPointsYCoCgDXT5(inout vec2 mincol, inout vec2 maxcol, uint scale)
{
    maxcol = (maxcol - offset) * scale + offset;
    mincol = (mincol - offset) * scale + offset;

    InsetCoCgBBox(mincol, maxcol);

    maxcol = round(maxcol * vec2(31, 63));
    mincol = round(mincol * vec2(31, 63));

    uvec2 imaxcol = uvec2(maxcol);
    uvec2 imincol = uvec2(mincol);

    uvec2 outp;
    outp.x = (imaxcol.r << 11u) | (imaxcol.g << 5u) | (scale - uint(1));
    outp.y = (imincol.r << 11u) | (imincol.g << 5u) | (scale - uint(1));

    imaxcol.r = (imaxcol.r << 3u) | (imaxcol.r >> 2u);
    imaxcol.g = (imaxcol.g << 2u) | (imaxcol.g >> 4u);
    imincol.r = (imincol.r << 3u) | (imincol.r >> 2u);
    imincol.g = (imincol.g << 2u) | (imincol.g >> 4u);

    maxcol = vec2(imaxcol) * (1.0 / 255.0);
    mincol = vec2(imincol) * (1.0 / 255.0);

    // Undo rescale.
    maxcol = (maxcol - offset) / scale + offset;
    mincol = (mincol - offset) / scale + offset;

    return outp.x | (outp.y << 16u);
}

uint EmitIndicesYCoCgDXT5(vec3 block[16], vec2 mincol, vec2 maxcol)
{
    // Compute palette
    vec2 c[4];
    c[0] = maxcol;
    c[1] = mincol;
    c[2] = lerp(c[0], c[1], 1.0/3.0);
    c[3] = lerp(c[0], c[1], 2.0/3.0);

    // Compute indices
    uint indices = 0u;
    for ( int i = 0; i < 16; i++ )
    {
        // find index of closest color
        vec4 dist;
        dist.x = colorDistance(block[i].yz, c[0]);
        dist.y = colorDistance(block[i].yz, c[1]);
        dist.z = colorDistance(block[i].yz, c[2]);
        dist.w = colorDistance(block[i].yz, c[3]);

        uvec4 b;
        b.x = dist.x > dist.w ? 1u : 0u;
        b.y = dist.y > dist.z ? 1u : 0u;
        b.z = dist.x > dist.z ? 1u : 0u;
        b.w = dist.y > dist.w ? 1u : 0u;
        uint b4 = dist.z > dist.w ? 1u : 0u;

        uint index = (b.x & b4) | (((b.y & b.z) | (b.x & b.w)) << 1u);
        indices |= index << (uint(i) * 2u);
    }

    // Output indices
    return indices;
}

uint EmitAlphaEndPointsYCoCgDXT5(float mincol, float maxcol)
{
    uint c0 = uint(round(mincol * 255));
    uint c1 = uint(round(maxcol * 255));

    return (c0 << 8u) | c1;
}

// Version shown in the YCoCg-DXT article.
uvec2 EmitAlphaIndicesYCoCgDXT5(vec3 block[16], float minAlpha, float maxAlpha)
{
    const float ALPHA_RANGE = 7.0;

    float mid = (maxAlpha - minAlpha) / (2.0 * ALPHA_RANGE);

    float ab1 = minAlpha + mid;
    float ab2 = (6 * maxAlpha + 1 * minAlpha) * (1.0 / ALPHA_RANGE) + mid;
    float ab3 = (5 * maxAlpha + 2 * minAlpha) * (1.0 / ALPHA_RANGE) + mid;
    float ab4 = (4 * maxAlpha + 3 * minAlpha) * (1.0 / ALPHA_RANGE) + mid;
    float ab5 = (3 * maxAlpha + 4 * minAlpha) * (1.0 / ALPHA_RANGE) + mid;
    float ab6 = (2 * maxAlpha + 5 * minAlpha) * (1.0 / ALPHA_RANGE) + mid;
    float ab7 = (1 * maxAlpha + 6 * minAlpha) * (1.0 / ALPHA_RANGE) + mid;

    uvec2 indices = uvec2(0, 0);

    uint index = 1u;
    for ( int i = 0; i < 6; i++ ) {
        float a = block[i].x;
        index = 1u;
        index += (a <= ab1) ? 1u : 0u;
        index += (a <= ab2) ? 1u : 0u;
        index += (a <= ab3) ? 1u : 0u;
        index += (a <= ab4) ? 1u : 0u;
        index += (a <= ab5) ? 1u : 0u;
        index += (a <= ab6) ? 1u : 0u;
        index += (a <= ab7) ? 1u : 0u;
        index &= 7u;
        index ^= (2u > index) ? 1u : 0u;
        indices.x |= index << (3u * uint(i) + 16u);
    }

    indices.y = index >> 1u;

    for ( int i = 6; i < 16; i++ ) {
        float a = block[i].x;
        index = 1u;
        index += (a <= ab1) ? 1u : 0u;
        index += (a <= ab2) ? 1u : 0u;
        index += (a <= ab3) ? 1u : 0u;
        index += (a <= ab4) ? 1u : 0u;
        index += (a <= ab5) ? 1u : 0u;
        index += (a <= ab6) ? 1u : 0u;
        index += (a <= ab7) ? 1u : 0u;
        index &= 7u;
        index ^= (2u > index) ? 1u : 0u;
        indices.y |= index << (3u * uint(i) - 16u);
    }

    return indices;
}

in vec4 TEX0;
uniform sampler2D image;
uniform int imageFormat = FORMAT_RGB;
uniform vec2 imageSize;
out uvec4 colorInt;

void main()
{
    // Read block of data
    vec3 block[16];
<<<<<<< HEAD
    ExtractColorBlock(block, image, TEX0, imageSize);
    
    // Convert to RGB
    if ( int(imageFormat) == FORMAT_YUV ) {
        for ( int index = 0; index < 16; index++ )
            block[index] = ConvertYUVToRGB(block[index]);
    }
        
    // Convert to YCoCg
    for ( int index = 0; index < 16; index++ )
        block[index] = ConvertRGBToYCoCg(block[index]);
=======
    if ( int(imageFormat) == FORMAT_YUV )
        ExtractColorBlockYUV(block, image, TEX0, imageSize);
    else
        ExtractColorBlockRGB(block, image, TEX0, imageSize);
>>>>>>> c4865961

    // Find min and max colors
    vec3 mincol, maxcol;
    FindMinMaxColorsBox(block, mincol, maxcol);

    SelectYCoCgDiagonal(block, mincol.yz, maxcol.yz);

    uint scale = ScaleYCoCg(mincol.yz, maxcol.yz);

    // Output CoCg in DXT1 block.
    uvec4 outp;
    outp.z = EmitEndPointsYCoCgDXT5(mincol.yz, maxcol.yz, scale);
    outp.w = EmitIndicesYCoCgDXT5(block, mincol.yz, maxcol.yz);

    InsetYBBox(mincol.x, maxcol.x);

    // Output Y in DXT5 alpha block.
    outp.x = EmitAlphaEndPointsYCoCgDXT5(mincol.x, maxcol.x);

    uvec2 indices = EmitAlphaIndicesYCoCgDXT5(block, mincol.x, maxcol.x);
    outp.x |= indices.x;
    outp.y = indices.y;
    
    colorInt = outp;
}<|MERGE_RESOLUTION|>--- conflicted
+++ resolved
@@ -43,9 +43,6 @@
     return dot(c0-c1, c0-c1);
 }
 
-<<<<<<< HEAD
-void ExtractColorBlock(out vec3 col[16], sampler2D image, vec4 texcoord, vec2 imageSize)
-=======
 void ExtractColorBlockRGB(out vec3 col[16], sampler2D image, vec4 texcoord, vec2 imageSize)
 {
     vec2 texelSize = (1.0f / imageSize);
@@ -59,18 +56,13 @@
 }
 
 void ExtractColorBlockYUV(out vec3 col[16], sampler2D image, vec4 texcoord, vec2 imageSize)
->>>>>>> c4865961
 {
     vec2 texelSize = (1.0f / imageSize);
     vec2 tex = vec2(texcoord.x, texcoord.y);
     tex -= texelSize * vec2(2);
     for ( int i = 0; i < 4; i++ ) {
         for ( int j = 0; j < 4; j++ ) {
-<<<<<<< HEAD
-            col[i * 4 + j] = texture(image, tex + vec2(j, i) * texelSize).rgb;
-=======
             col[i * 4 + j] = ConvertRGBToYCoCg(ConvertYUVToRGB(texture(image, tex + vec2(j, i) * texelSize).rgb));
->>>>>>> c4865961
         }
     }
 }
@@ -329,24 +321,10 @@
 {
     // Read block of data
     vec3 block[16];
-<<<<<<< HEAD
-    ExtractColorBlock(block, image, TEX0, imageSize);
-    
-    // Convert to RGB
-    if ( int(imageFormat) == FORMAT_YUV ) {
-        for ( int index = 0; index < 16; index++ )
-            block[index] = ConvertYUVToRGB(block[index]);
-    }
-        
-    // Convert to YCoCg
-    for ( int index = 0; index < 16; index++ )
-        block[index] = ConvertRGBToYCoCg(block[index]);
-=======
     if ( int(imageFormat) == FORMAT_YUV )
         ExtractColorBlockYUV(block, image, TEX0, imageSize);
     else
         ExtractColorBlockRGB(block, image, TEX0, imageSize);
->>>>>>> c4865961
 
     // Find min and max colors
     vec3 mincol, maxcol;
